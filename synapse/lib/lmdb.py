--- conflicted
+++ resolved
@@ -571,14 +571,9 @@
     '''
     COMMIT_PERIOD = 1.0  # time between commits
 
-<<<<<<< HEAD
     async def __anit__(self, path, **opts):
 
         await s_base.Base.__anit__(self)
-=======
-    def __init__(self, path, **opts):
-        s_base.Base.__init__(self)
->>>>>>> 1cccb5aa
 
         self.path = path
         self.optspath = os.path.join(path, 'opts.json')
