--- conflicted
+++ resolved
@@ -16,13 +16,6 @@
 def digits(text):
     return ''.join([c for c in text if c.isdigit()])
 
-<<<<<<< HEAD
-def times(text):
-    '''
-    One or more time stamps sep by - or ,
-    Either a single time, or a time range split by -
-    '''
-
 def mergeRanges(x, y):
     '''
     Merge two ranges into one.
@@ -30,7 +23,7 @@
     minv = min(*x, *y)
     maxv = max(*x, *y)
     return (minv, maxv)
-=======
+
 def hexstr(text):
     '''
     Ensure a string is valid hex.
@@ -64,5 +57,4 @@
         s_common.uhex(text)
     except binascii.Error as e:
         raise s_exc.BadTypeValu(valu=text, mesg=str(e))
-    return text
->>>>>>> f8e5a206
+    return text