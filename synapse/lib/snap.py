import types
import asyncio
import logging
import weakref
import contextlib
import collections

import synapse.exc as s_exc
import synapse.common as s_common

import synapse.lib.chop as s_chop
import synapse.lib.coro as s_coro
import synapse.lib.base as s_base
import synapse.lib.node as s_node
import synapse.lib.cache as s_cache
import synapse.lib.storm as s_storm
import synapse.lib.types as s_types
import synapse.lib.editatom as s_editatom

logger = logging.getLogger(__name__)


class Snap(s_base.Base):
    '''
    A "snapshot" is a transaction across multiple Cortex layers.

    The Snap object contains the bulk of the Cortex API to
    facilitate performance through careful use of transaction
    boundaries.

    Transactions produce the following EventBus events:

    (...any splice...)
    ('log', {'level': 'mesg': })
    ('print', {}),
    '''

    async def __anit__(self, view, user):
        '''
        Args:
            core (cortex):  the cortex
            layers (List[Layer]): the list of layers to access, write layer last
        '''
        await s_base.Base.__anit__(self)

        self.stack = contextlib.ExitStack()

        assert user is not None

        self.strict = True
        self.elevated = False
        self.canceled = False

        self.core = view.core
        self.view = view
        self.user = user
        self.store_splices = self.core.conf.get('splice:en')

        self.model = self.core.model

        self.mods = await self.core.getStormMods()

        # it is optimal for a snap to have layers in "bottom up" order
        self.layers = list(reversed(view.layers))
        self.wlyr = self.layers[-1]

        self.readonly = self.wlyr.readonly
<<<<<<< HEAD
        #self.readonly = False   # used in multiprocessing / readonly
=======
>>>>>>> b56567da

        # variables used by the storm runtime
        self.vars = {}

        self.runt = {}

        self.debug = False      # Set to true to enable debug output.
        self.write = False      # True when the snap has a write lock on a layer.

        self.tagcache = s_cache.FixedCache(self._addTagNode, size=10000)
        self.buidcache = collections.deque(maxlen=100000)  # Keeps alive the most recently accessed node objects
        self.livenodes = weakref.WeakValueDictionary()  # buid -> Node

        self.onfini(self.stack.close)
        self.changelog = []
        self.tagtype = self.core.model.type('ival')

    # APIs that wrap cortex APIs to provide a boundary for the storm runtime
    # ( in many instances a sub-process snap will override )

    def getDataModel(self):
        return self.model

    async def getCoreAxon(self):
        await self.core.axready.wait()
        return self.core.axon

    async def addStormSvc(self, sdef):
        return await self.core.addStormSvc(sdef)

    async def delStormSvc(self, iden):
        return await self.core.delStormSvc(iden)

    def getStormSvc(self, iden):
        return self.core.getStormSvc(iden)

    def getStormSvcs(self):
        return self.core.getStormSvcs()

    def getStormCmd(self, name):
        return self.core.getStormCmd(name)

<<<<<<< HEAD
=======
    # Queue funcs
>>>>>>> b56567da
    async def addCoreQueue(self, name, info):
        info['user'] = self.user.iden
        info['time'] = s_common.now()
        return await self.core.addCoreQueue(name, info)

    async def getCoreQueue(self, name):
        return await self.core.getCoreQueue(name)

    async def hasCoreQueue(self, name):
        return await self.core.hasCoreQueue(name)

    async def delCoreQueue(self, name):
        return await self.core.delCoreQueue(name)

    async def getCoreQueues(self):
        return await self.core.getCoreQueues()

    async def cullCoreQueue(self, name, offs):
        return await self.core.cullCoreQueue(name, offs)

    async def getsCoreQueue(self, name, offs=0, wait=True, cull=True, size=None):
        async for item in self.core.getsCoreQueue(name, offs, cull=cull, wait=wait, size=size):
            yield item

    async def putsCoreQueue(self, name, items):
        return await self.core.putsCoreQueue(name, items)

    async def putCoreQueue(self, name, item):
        return await self.core.putCoreQueue(name, item)

<<<<<<< HEAD
=======
    # feed funcs
    async def getFeedFuncs(self):
        return await self.core.getFeedFuncs()

    # storm pkgfuncs
    async def addStormPkg(self, pkgdef):
        return await self.core.addStormPkg(pkgdef)

    async def delStormPkg(self, iden):
        return await self.core.delStormPkg(iden)

    async def getStormPkgs(self):
        return await self.core.getStormPkgs()

>>>>>>> b56567da
    def getStormVars(self):
        return self.core.stormvars

    async def getStormLib(self, path):
        return self.core.getStormLib(path)

    async def getStormDmon(self, iden):
        return await self.core.getStormDmon(iden)

    async def delStormDmon(self, iden):
        await self.core.delStormDmon(iden)

    async def getStormDmons(self):
        return await self.core.getStormDmons()

    async def addStormDmon(self, ddef):
        return await self.core.addStormDmon(ddef)

    def getStormMod(self, name):
        return self.mods.get(name)

    @contextlib.contextmanager
    def getStormRuntime(self, opts=None, user=None):
        if user is None:
            user = self.user

        runt = s_storm.Runtime(self, opts=opts, user=user)
        runt.isModuleRunt = True

        yield runt

    async def iterStormPodes(self, text, opts=None, user=None):
        '''
        Yield packed node tuples for the given storm query text.
        '''
        if user is None:
            user = self.user

        dorepr = False
        dopath = False

        self.core._logStormQuery(text, user)

        if opts is not None:
            dorepr = opts.get('repr', False)
            dopath = opts.get('path', False)

        async for node, path in self.storm(text, opts=opts, user=user):
            pode = node.pack(dorepr=dorepr)
            pode[1]['path'] = path.pack(path=dopath)
            yield pode

    @s_coro.genrhelp
    async def storm(self, text, opts=None, user=None):
        '''
        Execute a storm query and yield (Node(), Path()) tuples.
        '''
        if user is None:
            user = self.user

        query = self.core.getStormQuery(text)
        with self.getStormRuntime(opts=opts, user=user) as runt:
            async for x in runt.iterStormQuery(query):
                yield x

    @s_coro.genrhelp
    async def eval(self, text, opts=None, user=None):
        '''
        Run a storm query and yield Node() objects.
        '''
        if user is None:
            user = self.user

        # maintained for backward compatibility
        query = self.core.getStormQuery(text)
        with self.getStormRuntime(opts=opts, user=user) as runt:
            async for node, path in runt.iterStormQuery(query):
                yield node

    async def setOffset(self, iden, offs):
        return await self.wlyr.setOffset(iden, offs)

    async def getOffset(self, iden, offs):
        return await self.wlyr.getOffset(iden, offs)

    async def printf(self, mesg):
        await self.fire('print', mesg=mesg)

    async def warn(self, mesg, **info):
        logger.warning(mesg)
        await self.fire('warn', mesg=mesg, **info)

    async def getNodeByBuid(self, buid):
        '''
        Retrieve a node tuple by binary id.

        Args:
            buid (bytes): The binary ID for the node.

        Returns:
            Optional[s_node.Node]: The node object or None.

        '''
        node = self.livenodes.get(buid)
        if node is not None:
            return node

        props = {}
        proplayr = {}
        for layr in self.layers:
            layerprops = await layr.getBuidProps(buid)
            props.update(layerprops)
            proplayr.update({k: layr for k in layerprops})

        node = s_node.Node(self, buid, props.items(), proplayr=proplayr)

        # Give other tasks a chance to run
        await asyncio.sleep(0)

        if node.ndef is None:
            return None

        # Add node to my buidcache
        self.buidcache.append(node)
        self.livenodes[buid] = node
        return node

    async def getNodeByNdef(self, ndef):
        '''
        Return a single Node by (form,valu) tuple.

        Args:
            ndef ((str,obj)): A (form,valu) ndef tuple.  valu must be
            normalized.

        Returns:
            (synapse.lib.node.Node): The Node or None.
        '''
        buid = s_common.buid(ndef)
        return await self.getNodeByBuid(buid)

    async def _getNodesByTag(self, name, valu=None, cmpr='='):
        name = s_chop.tag(name)
        pref = b'#' + name.encode('utf8') + b'\x00'
        cmpf = None

        if valu is None:
            iops = (('pref', b''), )
            lops = (
                ('indx', ('byuniv', pref, iops)),
            )
        elif valu is not None and cmpr == '@=':
            lops = self.tagtype.getLiftOps('univ', cmpr, (None, '#' + name, valu))
        else:
            iops = self.tagtype.getIndxOps(valu, cmpr)
            lops = (
                ('indx', ('byuniv', pref, iops)),
            )

        async for row, node in self.getLiftNodes(lops, '#' + name, cmpf=cmpf):
            yield node

    async def _getNodesByTagProp(self, name, tag=None, form=None, valu=None, cmpr='='):

        prop = self.model.getTagProp(name)
        if prop is None:
            mesg = f'No tag property named {name}'
            raise s_exc.NoSuchTagProp(name=name, mesg=mesg)

        cmpf = prop.type.getLiftHintCmpr(valu, cmpr=cmpr)

        full = f'#{tag}:{name}'

        lops = (('tag:prop', {'form': form, 'tag': tag, 'prop': name}),)
        if valu is not None:
            lops[0][1]['iops'] = prop.type.getIndxOps(valu, cmpr)

        async for row, node in self.getLiftNodes(lops, full, cmpf=cmpf):
            yield node

    async def _getNodesByFormTag(self, name, tag, valu=None, cmpr='='):

        filt = None
        form = self.model.form(name)

        if valu is not None:
            ctor = self.model.type('ival').getCmprCtor(cmpr)
            if ctor is not None:
                filt = ctor(valu)

        if form is None:
            raise s_exc.NoSuchForm(form=name)

        tag = s_chop.tag(tag)

        # maybe use Encoder here?
        fenc = form.name.encode('utf8') + b'\x00'
        tenc = b'#' + tag.encode('utf8') + b'\x00'

        iops = (('pref', b''), )
        lops = (
            ('indx', ('byprop', fenc + tenc, iops)),
        )

        # a small speed optimization...
        rawprop = '#' + tag
        if filt is None:

            async for row, node in self.getLiftNodes(lops, rawprop):
                yield node

            return

        async for row, node in self.getLiftNodes(lops, rawprop):

            valu = node.getTag(tag)

            if filt(valu):
                yield node

    async def getNodesBy(self, full, valu=None, cmpr='='):
        '''
        The main function for retrieving nodes by prop.

        Args:
            full (str): The property/tag name.
            valu (obj): A lift compatible value for the type.
            cmpr (str): An optional alternate comparator.

        Yields:
            (synapse.lib.node.Node): Node instances.
        '''
        if self.debug:
            await self.printf(f'get nodes by: {full} {cmpr} {valu!r}')

        # special handling for by type (*type=) here...
        if cmpr == 'type=':
            async for node in self._getNodesByType(full, valu=valu):
                yield node
            return

        # special case "try equal" which doesnt bail on invalid values
        if cmpr == '?=':

            try:
                async for item in self.getNodesBy(full, valu=valu, cmpr='='):
                    yield item
            except asyncio.CancelledError: # pragma: no cover
                raise
            except Exception:
                return

            return

        if full.startswith('#'):
            async for node in self._getNodesByTag(full, valu=valu, cmpr=cmpr):
                yield node
            return

        fields = full.split('#', 1)
        if len(fields) > 1:
            form, tag = fields
            async for node in self._getNodesByFormTag(form, tag, valu=valu, cmpr=cmpr):
                yield node
            return

        async for node in self._getNodesByProp(full, valu=valu, cmpr=cmpr):
            yield node

    async def _getNodesByProp(self, full, valu=None, cmpr='='):

        prop = self.model.prop(full)
        if prop is None:
            raise s_exc.NoSuchProp(name=full)

        if prop.isrunt:

            async for node in self.getRuntNodes(full, valu, cmpr):
                yield node

            return

        lops = prop.getLiftOps(valu, cmpr=cmpr)

        if prop.isform and cmpr == '=' and valu is not None and len(lops) == 1 and lops[0][1][2][0][0] == 'eq':
            # Shortcut to buid lookup if primary prop = valu
            norm, _ = prop.type.norm(valu)
            node = await self.getNodeByNdef((full, norm))
            if node is None:
                return

            yield node

            return

        cmpf = prop.type.getLiftHintCmpr(valu, cmpr=cmpr)

        async for row, node in self.getLiftNodes(lops, prop.name, cmpf):
            yield node

    async def _getNodesByType(self, name, valu=None, addform=True):

        _type = self.model.types.get(name)
        if _type is None:
            raise s_exc.NoSuchType(name=name)

        if addform:
            form = self.model.forms.get(name)
            if form is not None:
                lops = form.getLiftOps(valu)
                async for row, node in self.getLiftNodes(lops, '*' + form.name):
                    yield node

        for prop in self.model.getPropsByType(name):
            lops = prop.getLiftOps(valu)
            async for row, node in self.getLiftNodes(lops, prop.name):
                yield node

    async def getNodesByArray(self, name, valu, cmpr='='):
        '''
        Yield nodes by an array property with *items* matching <cmpr> <valu>
        '''

        prop = self.model.props.get(name)
        if prop is None:
            mesg = f'No property named {name}.'
            raise s_exc.NoSuchProp(mesg=mesg)

        if not isinstance(prop.type, s_types.Array):
            mesg = f'Prop ({name}) is not an array type.'
            raise s_exc.BadTypeValu(mesg=mesg)

        iops = prop.type.arraytype.getIndxOps(valu, cmpr=cmpr)

        prefix = prop.pref + b'\x01'
        lops = (('indx', (prop.dbname, prefix, iops)),)

        #TODO post-lift cmpr filter
        #cmpf = prop.type.getLiftHintCmpr(valu, cmpr=cmpr)
        async for row, node in self.getLiftNodes(lops, prop.name):
            yield node

    async def addNode(self, name, valu, props=None):
        '''
        Add a node by form name and value with optional props.

        Args:
            name (str): The form of node to add.
            valu (obj): The value for the node.
            props (dict): Optional secondary properties for the node.

        Notes:
            If a props dictionary is provided, it may be mutated during node construction.

        Returns:
            s_node.Node: A Node object. It may return None if the snap is unable to add or lift the node.
        '''
        if self.readonly:
            mesg = 'The snapshot is in ready only mode.'
            raise s_exc.IsReadOnly(mesg=mesg)

        try:

            fnib = self._getNodeFnib(name, valu)
            retn = await self._addNodeFnib(fnib, props=props)
            return retn

        except asyncio.CancelledError: # pragma: no cover
            raise

        except s_exc.SynErr as e:
            mesg = f'Error adding node: {name} {valu!r} {props!r}'
            mesg = ', '.join((mesg, e.get('mesg', '')))
            info = e.items()
            info.pop('mesg', None)
            await self._raiseOnStrict(e.__class__, mesg, **info)

        except Exception:

            mesg = f'Error adding node: {name} {valu!r} {props!r}'
            logger.exception(mesg)
            if self.strict:
                raise

            return None

    async def addFeedNodes(self, name, items):
        '''
        Call a feed function and return what it returns (typically yields Node()s).

        Args:
            name (str): The name of the feed record type.
            items (list): A list of records of the given feed type.

        Returns:
            (object): The return value from the feed function. Typically Node() generator.

        '''
        func = self.core.getFeedFunc(name)
        if func is None:
            raise s_exc.NoSuchName(name=name)

        logger.info(f'adding feed nodes ({name}): {len(items)}')

        genr = func(self, items)
        if not isinstance(genr, types.AsyncGeneratorType):
            if isinstance(genr, types.CoroutineType):
                genr.close()
            mesg = f'feed func returned a {type(genr)}, not an async generator.'
            raise s_exc.BadCtorType(mesg=mesg, name=name)

        async for node in genr:
            yield node

    async def addFeedData(self, name, items, seqn=None):

        func = self.core.getFeedFunc(name)
        if func is None:
            raise s_exc.NoSuchName(name=name)

        logger.info(f'adding feed data ({name}): {len(items)} {seqn!r}')

        retn = func(self, items)

        # If the feed function is an async generator, run it...
        if isinstance(retn, types.AsyncGeneratorType):
            retn = [x async for x in retn]
        elif s_coro.iscoro(retn):
            await retn

        if seqn is not None:

            iden, offs = seqn

            nextoff = offs + len(items)

            await self.setOffset(iden, nextoff)

            return nextoff

    async def addTagNode(self, name):
        '''
        Ensure that the given syn:tag node exists.
        '''
        return await self.tagcache.aget(name)

    async def _addTagNode(self, name):
        return await self.addNode('syn:tag', name)

    async def _addNodeFnib(self, fnib, props=None):

        with s_editatom.EditAtom(self.core.bldgbuids) as editatom:

            node = await self._addNodeFnibOps(fnib, editatom, props)
            if node is not None:
                if props is not None:
                    for name, valu in props.items():
                        await node._setops(name, valu, editatom)

            await editatom.commit(self)

            if node is None:
                node = editatom.mybldgbuids[fnib[3]]

            return node

    async def _addNodeFnibOps(self, fnib, editatom, props=None):
        '''
        Add a node via (form, norm, info, buid) and add ops to editatom
        '''
        form, norm, info, buid = fnib

        if form.isrunt:
            raise s_exc.IsRuntForm(mesg='Cannot make runt nodes.',
                                   form=form.full, prop=norm)

        if props is None:
            props = {}
        # Check if this buid is already under construction
        node = editatom.getNodeBeingMade(buid)
        if node is not None:
            return node

        # Check if this buid is already fully made
        node = await self.getNodeByBuid(buid)
        if node is not None:
            return node

        # Another editatom might have created in another task during the above call, so check again
        node = editatom.getNodeBeingMade(buid)
        if node is not None:
            return node

        if props is None:
            props = {}

        # lets build a node...
        node = s_node.Node(self, None)

        node.buid = buid
        node.form = form
        node.ndef = (form.name, norm)

        sops = form.getSetOps(buid, norm)
        editatom.sops.extend(sops)

        editatom.addNode(node)

        # update props with any subs from form value
        subs = info.get('subs')
        if subs is not None:
            for name, valu in subs.items():
                if form.prop(name) is not None:
                    props[name] = valu

        # update props with any defvals we are missing
        for name, valu in form.defvals.items():
            props.setdefault(name, valu)

        # set all the properties with init=True
        for name, valu in props.items():
            await node._setops(name, valu, editatom, init=True)

        # set our global properties
        tick = s_common.now()
        await node._setops('.created', tick, editatom, init=True)

        return None

    async def _raiseOnStrict(self, ctor, mesg, **info):
        await self.warn(f'{ctor.__name__}: {mesg} {info!r}')
        if self.strict:
            raise ctor(mesg=mesg, **info)
        return False

    def splice(self, name, **info):
        '''
        Construct a partial splice record for later feeding into Snap.stor method
        '''
        return (name, info)

    #########################################################################

    def _getNodeFnib(self, name, valu):
        '''
        return a form, norm, info, buid tuple
        '''
        form = self.model.form(name)
        if form is None:
            raise s_exc.NoSuchForm(name=name)

        try:
            norm, info = form.type.norm(valu)
        except s_exc.BadTypeValu as e:
            raise s_exc.BadPropValu(prop=form.name, valu=valu, mesg=e.get('mesg'),
                                    name=e.get('name')) from None
        except Exception as e:
            raise s_exc.BadPropValu(prop=form.name, valu=valu, mesg=str(e))

        buid = s_common.buid((form.name, norm))
        return form, norm, info, buid

    async def addNodes(self, nodedefs):
        '''
        Add/merge nodes in bulk.

        The addNodes API is designed for bulk adds which will
        also set properties and add tags to existing nodes.
        Nodes are specified as a list of the following tuples:

            ( (form, valu), {'props':{}, 'tags':{}})

        Args:
            nodedefs (list): A list of nodedef tuples.

        Returns:
            (list): A list of xact messages.
        '''

        for (formname, formvalu), forminfo in nodedefs:
            try:
                props = forminfo.get('props')

                # remove any universal created props...
                if props is not None:
                    props.pop('.created', None)

                node = await self.addNode(formname, formvalu, props=props)
                if node is not None:
                    tags = forminfo.get('tags')
                    if tags is not None:
                        for tag, asof in tags.items():
                            await node.addTag(tag, valu=asof)

                yield node

            except asyncio.CancelledError:  # pragma: no cover
                raise

            except Exception as e:
                logger.exception(f'Error making node: [{formname}={formvalu}]')

    async def stor(self, sops, splices=None):

        if not splices or not self.store_splices:
            await self.wlyr.stor(sops)
            return

        now = s_common.now()
        user = self.user.iden

        wasnew, providen, provstack = self.core.provstor.commit()
        if wasnew:
            await self.fire('prov:new', time=now, user=user, prov=providen, provstack=provstack)

        for splice in splices:
            name, info = splice
            info.update(time=now, user=user, prov=providen)
            await self.fire(name, **info)

        await self.wlyr.stor(sops, splices=splices)

    async def getLiftNodes(self, lops, rawprop, cmpf=None):
        genr = self.getLiftRows(lops)
        async for node in self.getRowNodes(genr, rawprop, cmpf):
            yield node

    async def getRuntNodes(self, full, valu=None, cmpr='='):

        async for buid, rows in self.core.runRuntLift(full, valu, cmpr):
            node = s_node.Node(self, buid, rows)
            if node.ndef is not None:
                yield node

    async def getLiftRows(self, lops):
        '''
        Yield row tuples from a series of lift operations.

        Row tuples only requirement is that the first element
        be the binary id of a node.

        Args:
            lops (list): A list of lift operations.

        Yields:
            (tuple): (layer_indx, (buid, ...)) rows.
        '''
        for layeridx, layr in enumerate(self.layers):
            async for x in layr.getLiftRows(lops):
                yield layeridx, x

    async def getRowNodes(self, rows, rawprop, cmpf=None):
        '''
        Join a row generator into (row, Node()) tuples.

        A row generator yields tuples of node buid, rawprop dict

        Args:
            rows: A generator of (layer_idx, (buid, ...)) tuples.
            rawprop(str):  "raw" propname e.g. if a tag, starts with "#".  Used
                for filtering so that we skip the props for a buid if we're
                asking from a higher layer than the row was from (and hence,
                we'll presumable get/have gotten the row when that layer is
                lifted.
            cmpf (func): A comparison function used to filter nodes.
        Yields:
            (tuple): (row, node)
        '''
        count = 0
        async for origlayer, row in rows:
            count += 1
            if not count % 5:
                await asyncio.sleep(0)  # give other tasks some time

            buid, rawprops = row
            node = self.livenodes.get(buid)

            if node is None:
                props = {}     # rawprop: valu
                proplayr = {}  # rawprop: layr

                for layeridx, layr in enumerate(self.layers):

                    if layeridx == origlayer:
                        layerprops = rawprops
                    else:
                        layerprops = await layr.getBuidProps(buid)

                    props.update(layerprops)
                    proplayr.update({k: layr for k in layerprops})

                node = s_node.Node(self, buid, props.items(), proplayr=proplayr)
                if node.ndef is None:
                    continue

                # Add node to my buidcache
                self.buidcache.append(node)
                self.livenodes[buid] = node

            # If the node's prop I'm filtering on came from a different layer, skip it
            rawrawprop = ('*' if rawprop == node.form.name else '') + rawprop
            if node.proplayr[rawrawprop] != self.layers[origlayer]:
                continue

            if cmpf:
                if rawprop == node.form.name:
                    valu = node.ndef[1]
                else:
                    valu = node.get(rawprop)
                if valu is None:
                    # cmpr required to evaluate something; cannot know if this
                    # node is valid or not without the prop being present.
                    continue
                if not cmpf(valu):
                    continue

            yield row, node

    async def getNodeData(self, buid, name, defv=None):
        envl = await self.layers[0].getNodeData(buid, name, defv=defv)
        if envl is not None:
            return envl.get('data')
        return defv

    async def setNodeData(self, buid, name, item):
        envl = {'user': self.user.iden, 'time': s_common.now(), 'data': item}
        return await self.layers[0].setNodeData(buid, name, envl)

    async def iterNodeData(self, buid):
        async for item in self.layers[0].iterNodeData(buid):
            yield item

    async def popNodeData(self, buid, name):
        envl = await self.layers[0].popNodeData(buid, name)
        if envl is not None:
            return envl.get('data')<|MERGE_RESOLUTION|>--- conflicted
+++ resolved
@@ -65,10 +65,6 @@
         self.wlyr = self.layers[-1]
 
         self.readonly = self.wlyr.readonly
-<<<<<<< HEAD
-        #self.readonly = False   # used in multiprocessing / readonly
-=======
->>>>>>> b56567da
 
         # variables used by the storm runtime
         self.vars = {}
@@ -111,10 +107,7 @@
     def getStormCmd(self, name):
         return self.core.getStormCmd(name)
 
-<<<<<<< HEAD
-=======
     # Queue funcs
->>>>>>> b56567da
     async def addCoreQueue(self, name, info):
         info['user'] = self.user.iden
         info['time'] = s_common.now()
@@ -145,8 +138,6 @@
     async def putCoreQueue(self, name, item):
         return await self.core.putCoreQueue(name, item)
 
-<<<<<<< HEAD
-=======
     # feed funcs
     async def getFeedFuncs(self):
         return await self.core.getFeedFuncs()
@@ -161,7 +152,6 @@
     async def getStormPkgs(self):
         return await self.core.getStormPkgs()
 
->>>>>>> b56567da
     def getStormVars(self):
         return self.core.stormvars
 
