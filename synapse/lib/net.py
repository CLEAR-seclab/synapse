--- conflicted
+++ resolved
@@ -49,17 +49,6 @@
 
         self.polls = {}
 
-<<<<<<< HEAD
-=======
-    @staticmethod
-    @s_config.confdef(name='plex')
-    def _initPlexConf():
-        return (
-            ('pool:max', {'defval': 8, 'type': 'int',
-             'doc': 'The maximum number of threads in the thread pool'}),
-        )
-
->>>>>>> 53c4f7c0
     def _runPollLoop(self):
 
         while not self.isfini:
