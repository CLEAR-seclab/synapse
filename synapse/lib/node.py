import copy
import logging
import collections

import synapse.exc as s_exc
import synapse.common as s_common

import synapse.lib.chop as s_chop
import synapse.lib.time as s_time
import synapse.lib.layer as s_layer

logger = logging.getLogger(__name__)

class Node:
    '''
    A Cortex hypergraph node.

    NOTE: This object is for local Cortex use during a single Xact.
    '''
    # def __init__(self, snap, buid=None, rawprops=None, proplayr=None):
    def __init__(self, snap, sode, bylayer=None):
        self.snap = snap
        self.sode = sode

        self.buid = sode[0]

        # Tracks which property is retrieved from which layer
        self.bylayer = bylayer

        # if set, the node is complete.
        self.ndef = sode[1].get('ndef')
        self.form = snap.core.model.form(self.ndef[0])

        self.props = sode[1].get('props')
        if self.props is None:
            self.props = {}

        self.tags = sode[1].get('tags')
        if self.tags is None:
            self.tags = {}

        self.tagprops = sode[1].get('tagprops')
        if self.tagprops is None:
            self.tagprops = {}

        self.nodedata = sode[1].get('nodedata')
        if self.nodedata is None:
            self.nodedata = {}

    def __repr__(self):
        return f'Node{{{self.pack()}}}'

    async def addEdge(self, verb, n2iden):
        nodeedits = (
            (self.buid, self.form.name, (
                (s_layer.EDIT_EDGE_ADD, (verb, n2iden), ()),
            )),
        )
        await self.snap.applyNodeEdits(nodeedits)

    async def delEdge(self, verb, n2iden):
        nodeedits = (
            (self.buid, self.form.name, (
                (s_layer.EDIT_EDGE_DEL, (verb, n2iden), ()),
            )),
        )
        await self.snap.applyNodeEdits(nodeedits)

    async def iterEdgesN1(self, verb=None):
        async for edge in self.snap.iterNodeEdgesN1(self.buid, verb=verb):
            yield edge

    async def iterEdgesN2(self, verb=None):
        async for edge in self.snap.iterNodeEdgesN2(self.buid, verb=verb):
            yield edge

    async def storm(self, runt, text, opts=None, path=None):
        '''
        Args:
            path (Path):
                If set, then vars from path are copied into the new runtime, and vars are copied back out into path
                at the end

        Note:
            If opts is not None and opts['vars'] is set and path is not None, then values of path vars take precedent
        '''
        query = self.snap.core.getStormQuery(text)
<<<<<<< HEAD
        async with runt.getSubRuntime(query, opts=opts) as subr:
=======
>>>>>>> 6b7ad76a

        if opts is None:
            opts = {}

        opts.setdefault('vars', {})
        if path is not None:
            opts['vars'].update(path.vars)

        with runt.getSubRuntime(query, opts=opts) as subr:

            subr.addInput(self)

            async for subn, subp in subr.execute():
                yield subn, subp

            if path is not None:
                path.vars.update(subr.vars)

    async def filter(self, runt, text, opts=None, path=None):
        async for item in self.storm(runt, text, opts=opts, path=path):
            return False
        return True

    def iden(self):
        return s_common.ehex(self.buid)

    def pack(self, dorepr=False):
        '''
        Return the serializable/packed version of the node.

        Args:
            dorepr (bool): Include repr information for human readable versions of properties.

        Returns:
            (tuple): An (ndef, info) node tuple.
        '''
        tagprops = collections.defaultdict(dict)
        [tagprops[tag].__setitem__(prop, valu) for (tag, prop), valu in self.tagprops.items()]

        node = (self.ndef, {
            'iden': self.iden(),
            'tags': self.tags,
            'props': self.props,
            'tagprops': tagprops,
            'nodedata': self.nodedata,
        })

        if dorepr:

            rval = self.repr()
            if rval is not None and rval != self.ndef[1]:
                node[1]['repr'] = self.repr()

            node[1]['reprs'] = self.reprs()
            node[1]['tagpropreprs'] = self.tagpropreprs()

        return node

    async def seen(self, tick, source=None):
        '''
        Update the .seen interval and optionally a source specific seen node.
        '''
        await self.set('.seen', tick)

        if source is not None:
            seen = await self.snap.addNode('meta:seen', (source, self.ndef))
            await seen.set('.seen', tick)

    def getNodeRefs(self):
        '''
        Return a list of (prop, (form, valu)) refs out for the node.
        '''
        retn = []

        refs = self.form.getRefsOut()

        for name, dest in refs.get('prop', ()):
            valu = self.props.get(name)
            if valu is None:
                continue

            retn.append((name, (dest, valu)))

        for name in refs.get('ndef', ()):
            valu = self.props.get(name)
            if valu is None:
                continue
            retn.append((name, valu))

        for name, dest in refs.get('array', ()):

            valu = self.props.get(name)
            if valu is None:
                continue

            for item in valu:
                retn.append((name, (dest, item)))

        return retn

    async def set(self, name, valu, init=False):
        '''
        Set a property on the node.

        Args:
            name (str): The name of the property.
            valu (obj): The value of the property.
            init (bool): Set to True to disable read-only enforcement

        Returns:
            (bool): True if the property was changed.
        '''
        if self.snap.readonly:
            mesg = 'Cannot set property in read-only mode.'
            raise s_exc.IsReadOnly(mesg=mesg)

        prop = self.form.prop(name)
        if prop is None:

            if self.snap.strict:
                raise s_exc.NoSuchProp(name=name, form=self.form.name)

            await self.snap.warn(f'NoSuchProp: name={name}')
            return False

        if self.form.isrunt:

            if prop.info.get('ro'):
                mesg = 'Cannot set read-only props on runt nodes'
                raise s_exc.IsRuntForm(mesg=mesg, form=self.form.full, prop=name, valu=valu)

            await self.snap.core.runRuntPropSet(self, prop, valu)
            return True

        curv = self.props.get(name)

        # normalize the property value...
        try:
            norm, info = prop.type.norm(valu)

        except Exception as e:
            mesg = f'Bad property value: {prop.full}={valu!r}'
            return await self.snap._raiseOnStrict(s_exc.BadTypeValu, mesg, name=prop.name, valu=valu, emesg=str(e))

        # do we already have the value?
        if curv == norm:
            return False

        if curv is not None and not init:

            if prop.info.get('ro'):

                if self.snap.strict:
                    raise s_exc.ReadOnlyProp(name=prop.full)

                # not setting a set-once prop unless we are init...
                return False

            # check for type specific merging...
            norm = prop.type.merge(curv, norm)
            if curv == norm:
                return False

        props = {prop.name: norm}
        nodeedits = await self.snap.getNodeAdds(self.form, self.ndef[1], props, addnode=False)

        await self.snap.applyNodeEdits(nodeedits)

        return True

    def has(self, name):
        return name in self.props

    def get(self, name):
        '''
        Return a secondary property value from the Node.

        Args:
            name (str): The name of a secondary property.

        Returns:
            (obj): The secondary property value or None.
        '''
        if name.startswith('#'):
            return self.tags.get(name[1:])
        return self.props.get(name)

    async def pop(self, name, init=False):
        '''
        Remove a property from a node and return the value
        '''
        prop = self.form.prop(name)
        if prop is None:
            if self.snap.strict:
                raise s_exc.NoSuchProp(name=name, form=self.form.name)
            await self.snap.warn(f'No Such Property: {name}')
            return False

        if self.form.isrunt:
            if prop.info.get('ro'):
                raise s_exc.IsRuntForm(mesg='Cannot delete read-only props on runt nodes',
                                       form=self.form.full, prop=name)
            return await self.snap.core.runRuntPropDel(self, prop)

        if not init:

            if prop.info.get('ro'):
                if self.snap.strict:
                    raise s_exc.ReadOnlyProp(name=name)
                await self.snap.warn(f'Property is read-only: {name}')
                return False

        curv = self.props.pop(name, s_common.novalu)
        if curv is s_common.novalu:
            return False

        edits = (
            (s_layer.EDIT_PROP_DEL, (prop.name, None, prop.type.stortype), ()),
        )

        await self.snap.applyNodeEdit((self.buid, self.form.name, edits))

    def repr(self, name=None, defv=None):

        if name is None:
            return self.form.type.repr(self.ndef[1])

        prop = self.form.props.get(name)
        if prop is None:
            raise s_exc.NoSuchProp(form=self.form.name, prop=name)

        valu = self.props.get(name)
        if valu is None:
            return defv

        return prop.type.repr(valu)

    def reprs(self):
        '''
        Return a dictionary of repr values for props whose repr is different than
        the system mode value.
        '''
        reps = {}

        for name, valu in self.props.items():

            prop = self.form.prop(name)
            if prop is None:
                continue

            rval = prop.type.repr(valu)
            if rval is None or rval == valu:
                continue

            reps[name] = rval

        return reps

    def tagpropreprs(self):
        '''
        Return a dictionary of repr values for tagprops whose repr is different than
        the system mode value.
        '''
        reps = collections.defaultdict(dict)

        for (tag, name), valu in self.tagprops.items():

            prop = self.form.modl.tagprop(name)
            if prop is None:
                continue

            rval = prop.type.repr(valu)
            if rval is None or rval == valu:
                continue

            reps[tag][name] = rval

        return dict(reps)

    def hasTag(self, name):
        name = s_chop.tag(name)
        return name in self.tags

    def getTag(self, name, defval=None):
        name = s_chop.tag(name)
        return self.tags.get(name, defval)

    def getTags(self, leaf=False):

        if not leaf:
            return list(self.tags.items())

        # longest first
        retn = []

        # brute force rather than build a tree.  faster in small sets.
        for _, tag, valu in sorted([(len(t), t, v) for (t, v) in self.tags.items()], reverse=True):

            look = tag + '.'
            if any([r.startswith(look) for (r, rv) in retn]):
                continue

            retn.append((tag, valu))

        return retn

    async def addTag(self, tag, valu=(None, None)):
        '''
        Add a tag to a node.

        Args:
            tag (str): The tag to add to the node.
            valu: The optional tag value.  If specified, this must be a value that
                  norms as a valid time interval as an ival.

        Returns:
            None: This returns None.
        '''
        if self.form.isrunt:
            raise s_exc.IsRuntForm(mesg='Cannot add tags to runt nodes.',
                                   form=self.form.full, tag=tag)

        path = s_chop.tagpath(tag)

        name = '.'.join(path)

        tagnode = await self.snap.addTagNode(name)

        # implement tag renames...
        isnow = tagnode.get('isnow')
        if isnow:
            await self.snap.warn(f'tag {name} is now {isnow}')
            name = isnow
            path = isnow.split('.')

        if isinstance(valu, list):
            valu = tuple(valu)

        if valu != (None, None):
            valu = self.snap.core.model.type('ival').norm(valu)[0]

        curv = self.tags.get(name)
        if curv == valu:
            return

        edits = []
        if curv is None:

            tags = s_chop.tags(name)
            for tag in tags[:-1]:

                if self.tags.get(tag) is not None:
                    continue

                await self.snap.addTagNode(tag)

                edits.append((s_layer.EDIT_TAG_SET, (tag, (None, None), None), ()))

        else:
            # merge values into one interval
            valu = s_time.ival(*valu, *curv)

        if valu == curv:
            return

        edits.append((s_layer.EDIT_TAG_SET, (name, valu, None), ()))

        nodeedit = (self.buid, self.form.name, edits)

        await self.snap.applyNodeEdit(nodeedit)

    async def delTag(self, tag, init=False):
        '''
        Delete a tag from the node.
        '''
        path = s_chop.tagpath(tag)

        name = '.'.join(path)

        if self.form.isrunt:
            raise s_exc.IsRuntForm(mesg='Cannot delete tags from runt nodes.',
                                   form=self.form.full, tag=tag)

        curv = self.tags.get(name, s_common.novalu)
        if curv is s_common.novalu:
            return False

        pref = name + '.'

        subtags = [(len(t), t) for t in self.tags.keys() if t.startswith(pref)]
        subtags.sort(reverse=True)

        # order matters...
        edits = []

        for _, subtag in subtags:

            edits.extend(self._getTagPropDel(subtag))
            edits.append((s_layer.EDIT_TAG_DEL, (subtag, None), ()))

        edits.extend(self._getTagPropDel(name))
        edits.append((s_layer.EDIT_TAG_DEL, (name, None), ()))

        nodeedit = (self.buid, self.form.name, edits)

        await self.snap.applyNodeEdit(nodeedit)

    def _getTagPropDel(self, tag):

        edits = []
        for tagprop in self.getTagProps(tag):

            prop = self.snap.core.model.getTagProp(tagprop)

            if prop is None: # pragma: no cover
                logger.warn(f'Cant delete tag prop ({tagprop}) without model prop!')
                continue

            edits.append((s_layer.EDIT_TAGPROP_DEL, (tag, tagprop, None, prop.type.stortype), ()))

        return edits

    def getTagProps(self, tag):
        return [p for (t, p) in self.tagprops.keys() if t == tag]

    def hasTagProp(self, tag, prop):
        '''
        Check if a #foo.bar:baz tag property exists on the node.
        '''
        return (tag, prop) in self.tagprops

    def getTagProp(self, tag, prop, defval=None):
        '''
        Return the value (or defval) of the given tag property.
        '''
        return self.tagprops.get((tag, prop), defval)

    async def setTagProp(self, tag, name, valu):
        '''
        Set the value of the given tag property.
        '''
        if not self.hasTag(tag):
            await self.addTag(tag)

        prop = self.snap.core.model.getTagProp(name)
        if prop is None:
            raise s_exc.NoSuchTagProp(mesg='Tag prop does not exist in this Cortex.',
                                      name=name)

        try:
            norm, info = prop.type.norm(valu)
        except Exception as e:
            mesg = f'Bad property value: #{tag}:{prop.name}={valu!r}'
            return await self.snap._raiseOnStrict(s_exc.BadTypeValu, mesg, name=prop.name, valu=valu, emesg=str(e))

        tagkey = (tag, name)

        edits = (
            (s_layer.EDIT_TAGPROP_SET, (tag, name, norm, None, prop.type.stortype), ()),
        )

        await self.snap.applyNodeEdit((self.buid, self.form.name, edits))

        self.tagprops[tagkey] = norm

    async def delTagProp(self, tag, name):

        prop = self.snap.core.model.getTagProp(name)
        if prop is None:
            raise s_exc.NoSuchTagProp(name=name)

        curv = self.tagprops.get((tag, name), s_common.novalu)
        if curv is s_common.novalu:
            return False

        edits = (
            (s_layer.EDIT_TAGPROP_DEL, (tag, name, None, prop.type.stortype), ()),
        )

        await self.snap.applyNodeEdit((self.buid, self.form.name, edits))

    async def delete(self, force=False):
        '''
        Delete a node from the cortex.

        The following tear-down operations occur in order:

            * validate that you have permissions to delete the node
            * validate that you have permissions to delete all tags
            * validate that there are no remaining references to the node.

            * delete all the tags (bottom up)
                * fire onDelTag() handlers
                * delete tag properties from storage
                * log tag:del splices

            * delete all secondary properties
                * fire onDelProp handler
                * delete secondary property from storage
                * log prop:del splices

            * delete the primary property
                * fire onDel handlers for the node
                * delete primary property from storage
                * log node:del splices
        '''

        formname, formvalu = self.ndef

        if self.form.isrunt:
            raise s_exc.IsRuntForm(mesg='Cannot delete runt nodes',
                                   form=formname, valu=formvalu)

        tags = [(len(t), t) for t in self.tags.keys()]

        # check for any nodes which reference us...
        if not force:

            # refuse to delete tag nodes with existing tags
            if self.form.name == 'syn:tag':

                async for _ in self.snap.nodesByTag(self.ndef[1]):  # NOQA
                    mesg = 'Nodes still have this tag.'
                    return await self.snap._raiseOnStrict(s_exc.CantDelNode, mesg, form=formname)

            async for refr in self.snap.nodesByPropTypeValu(formname, formvalu):

                if refr.buid == self.buid:
                    continue

                mesg = 'Other nodes still refer to this node.'
                return await self.snap._raiseOnStrict(s_exc.CantDelNode, mesg, form=formname)

        # TODO put these into one edit...

        for _, tag in sorted(tags, reverse=True):
            await self.delTag(tag, init=True)

        for name in list(self.props.keys()):
            await self.pop(name, init=True)

        edits = (
            (s_layer.EDIT_NODE_DEL, (formvalu, self.form.type.stortype), ()),
        )

        await self.snap.applyNodeEdit((self.buid, formname, edits))

        self.snap.livenodes.pop(self.buid, None)

    async def getData(self, name):
        valu = self.nodedata.get(name, s_common.novalu)
        if valu is not s_common.novalu:
            return valu
        return await self.snap.getNodeData(self.buid, name)

    async def setData(self, name, valu):
        edits = (
            (s_layer.EDIT_NODEDATA_SET, (name, valu, None), ()),
        )
        await self.snap.applyNodeEdits(((self.buid, self.form.name, edits),))

    async def popData(self, name):
        retn = await self.snap.getNodeData(self.buid, name)

        edits = (
            (s_layer.EDIT_NODEDATA_DEL, (name, None), ()),
        )
        await self.snap.applyNodeEdits(((self.buid, self.form.name, edits),))

        return retn

    async def iterData(self):
        async for item in self.snap.iterNodeData(self.buid):
            yield item

class Path:
    '''
    A path context tracked through the storm runtime.
    '''
    def __init__(self, vars, nodes):

        self.node = None
        self.nodes = nodes

        self.traces = []

        if len(nodes):
            self.node = nodes[-1]

        self.vars = vars
        self.frames = []
        self.ctors = {}

        # "builtins" which are *not* vars
        # ( this allows copying variable context )
        self.builtins = {
            'path': self,
            'node': self.node,
        }

        self.metadata = {}

    def trace(self):
        '''
        Construct and return a Trace object for this path.
        '''
        trace = Trace(self)
        self.traces.append(trace)
        return trace

    def getVar(self, name, defv=s_common.novalu):

        # check if the name is in our variables
        valu = self.vars.get(name, s_common.novalu)
        if valu is not s_common.novalu:
            return valu

        # check if it's in builtins
        valu = self.builtins.get(name, s_common.novalu)
        if valu is not s_common.novalu:
            return valu

        ctor = self.ctors.get(name)
        if ctor is not None:
            valu = ctor(self)
            self.vars[name] = valu
            return valu

        return s_common.novalu

    def setVar(self, name, valu):
        self.vars[name] = valu

    def meta(self, name, valu):
        '''
        Add node specific metadata to be returned with the node.
        '''
        self.metadata[name] = valu

    def pack(self, path=False):
        ret = dict(self.metadata)
        if path:
            ret['nodes'] = [node.iden() for node in self.nodes]
        return ret

    def fork(self, node):

        nodes = list(self.nodes)
        nodes.append(node)

        path = Path(self.vars.copy(), nodes)
        path.traces.extend(self.traces)

        [t.addFork(path) for t in self.traces]

        return path

    def clone(self):
        path = Path(copy.copy(self.vars), copy.copy(self.nodes))
        path.traces = list(self.traces)
        path.frames = [v.copy() for v in self.frames]
        return path

    def initframe(self, initvars=None):

        # full copy for now...
        framevars = self.vars.copy()
        if initvars is not None:
            framevars.update(initvars)

        self.frames.append(self.vars)

        self.vars = framevars

    def finiframe(self):
        '''
        Pop a scope frame from the path, restoring runt if at the top
        Args:
            runt (Runtime): A storm runtime to restore if we're at the top
            merge (bool): Set to true to merge vars back up into the next frame
        '''
        if not self.frames:
            self.vars.clear()
            return

        self.vars = self.frames.pop()

class Trace:
    '''
    A trace for pivots taken and nodes involved from a given path's subsequent forks.
    '''
    def __init__(self, path):
        self.edges = set()
        self.nodes = set()

        self.addPath(path)

    def addPath(self, path):

        [self.nodes.add(n) for n in path.nodes]

        for i in range(len(path.nodes[:-1])):
            n1 = path.nodes[i]
            n2 = path.nodes[i + 1]
            self.edges.add((n1, n2))

    def addFork(self, path):
        self.nodes.add(path.node)
        self.edges.add((path.nodes[-2], path.nodes[-1]))

def props(pode):
    '''
    Get the props from the node.

    Args:
        pode (tuple): A packed node.

    Notes:
        This will include any universal props present on the node.

    Returns:
        dict: A dictionary of properties.
    '''
    return pode[1]['props'].copy()

def prop(pode, prop):
    '''
    Return the valu of a given property on the node.

    Args:
        pode (tuple): A packed node.
        prop (str): Property to retrieve.

    Notes:
        The prop argument may be the full property name (foo:bar:baz), relative property name (:baz) , or the unadorned
        property name (baz).

    Returns:

    '''
    form = pode[0][0]
    if prop.startswith(form):
        prop = prop[len(form):]
    if prop[0] == ':':
        prop = prop[1:]
    return pode[1]['props'].get(prop)

def tags(pode, leaf=False):
    '''
    Get all the tags for a given node.

    Args:
        pode (tuple): A packed node.
        leaf (bool): If True, only return leaf tags

    Returns:
        list: A list of tag strings.
    '''
    if not leaf:
        return list(pode[1]['tags'].keys())
    return _tagscommon(pode, True)

def tagsnice(pode):
    '''
    Get all the leaf tags and the tags that have values or tagprops.

    Args:
        pode (tuple): A packed node.

    Returns:
        list: A list of tag strings.
    '''
    ret = _tagscommon(pode, False)
    for tag in pode[1].get('tagprops', {}):
        if tag not in ret:
            ret.append(tag)
    return ret

def _tagscommon(pode, leafonly):
    '''
    Return either all the leaf tags or all the leaf tags and all the internal tags with values
    '''
    retn = []

    # brute force rather than build a tree.  faster in small sets.
    for tag, val in sorted((t for t in pode[1]['tags'].items()), reverse=True, key=lambda x: len(x[0])):
        look = tag + '.'
        if (leafonly or val == (None, None)) and any([r.startswith(look) for r in retn]):
            continue
        retn.append(tag)
    return retn

def tagged(pode, tag):
    '''
    Check if a packed node has a given tag.

    Args:
        pode (tuple): A packed node.
        tag (str): The tag to check.

    Examples:
        Check if a node is tagged with "woot" and dostuff if it is.

            if s_node.tagged(node,'woot'):
                dostuff()

    Notes:
        If the tag starts with `#`, this is removed prior to checking.

    Returns:
        bool: True if the tag is present. False otherwise.
    '''
    if tag.startswith('#'):
        tag = tag[1:]
    return pode[1]['tags'].get(tag) is not None

def ndef(pode):
    '''
    Return a node definition (<form>,<valu>) tuple from the node.

    Args:
        pode (tuple): A packed node.

    Returns:
        ((str,obj)):    The (<form>,<valu>) tuple for the node
    '''
    return pode[0]

def iden(pode):
    '''
    Return the iden (buid) of the packed node.

    Args:
        pode (tuple): A packed node.

    Returns:
        str: The node iden.
    '''
    return pode[1].get('iden')

def reprNdef(pode):
    '''
    Get the ndef of the pode with a human readable value.

    Args:
        pode (tuple): A packed node.

    Notes:
        The human readable value is only available if the node came from a
        storm query execution where the ``repr`` key was passed into the
        ``opts`` argument with a True value.

    Returns:
        (str, str): A tuple of form and the human readable value.

    '''
    ((form, valu), info) = pode
    formvalu = info.get('repr')
    if formvalu is None:
        formvalu = str(valu)
    return form, formvalu

def reprProp(pode, prop):
    '''
    Get the human readable value for a secondary property from the pode.

    Args:
        pode (tuple): A packed node.
        prop:

    Notes:
        The human readable value is only available if the node came from a
        storm query execution where the ``repr`` key was passed into the
        ``opts`` argument with a True value.

        The prop argument may be the full property name (foo:bar:baz), relative
        property name (:baz) , or the unadorned property name (baz).

    Returns:
        str: The human readable property value.  If the property is not present, returns None.
    '''
    form = pode[0][0]
    if prop.startswith(form):
        prop = prop[len(form):]
    if prop[0] == ':':
        prop = prop[1:]
    opropvalu = pode[1].get('props').get(prop)
    if opropvalu is None:
        return None
    propvalu = pode[1].get('reprs', {}).get(prop)
    if propvalu is None:
        return str(opropvalu)
    return propvalu

def reprTag(pode, tag):
    '''
    Get the human readable value for the tag timestamp from the pode.

    Args:
        pode (tuple): A packed node.
        tag (str): The tag to get the value for.

    Notes:
        The human readable value is only available if the node came from a
        storm query execution where the ``repr`` key was passed into the
        ``opts`` argument with a True value.

        If the tag does not have a timestamp, this returns a empty string.

    Returns:
        str: The human readable value for the tag. If the tag is not present, returns None.
    '''
    tag = tag.lstrip('#')
    valu = pode[1]['tags'].get(tag)
    if valu is None:
        return None
    if valu == (None, None):
        return ''
    mint = s_time.repr(valu[0])
    maxt = s_time.repr(valu[1])
    valu = f'({mint}, {maxt})'
    return valu

def reprTagProps(pode, tag):
    '''
    Get the human readable values for any tagprops on a tag for a given node.

    Args:
        pode (tuple): A packed node.
        tag (str): The tag to get the tagprops reprs for.

    Notes:
        The human readable value is only available if the node came from a
        storm query execution where the ``repr`` key was passed into the
        ``opts`` argument with a True value.

        If the tag does not have any tagprops associated with it, this returns an empty list.

    Returns:
        list: A list of tuples, containing the name of the tagprop and the repr value.
    '''
    ret = []
    exists = pode[1]['tags'].get(tag)
    if exists is None:
        return ret
    tagprops = pode[1].get('tagprops', {}).get(tag)
    if tagprops is None:
        return ret
    for prop, valu in tagprops.items():
        rval = pode[1].get('tagpropreprs', {}).get(tag, {}).get(prop)
        if rval is not None:
            ret.append((prop, rval))
        else:
            ret.append((prop, str(valu)))
    return sorted(ret, key=lambda x: x[0])<|MERGE_RESOLUTION|>--- conflicted
+++ resolved
@@ -85,10 +85,6 @@
             If opts is not None and opts['vars'] is set and path is not None, then values of path vars take precedent
         '''
         query = self.snap.core.getStormQuery(text)
-<<<<<<< HEAD
-        async with runt.getSubRuntime(query, opts=opts) as subr:
-=======
->>>>>>> 6b7ad76a
 
         if opts is None:
             opts = {}
@@ -97,7 +93,7 @@
         if path is not None:
             opts['vars'].update(path.vars)
 
-        with runt.getSubRuntime(query, opts=opts) as subr:
+        async with runt.getSubRuntime(query, opts=opts) as subr:
 
             subr.addInput(self)
 
