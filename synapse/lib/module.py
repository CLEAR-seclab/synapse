--- conflicted
+++ resolved
@@ -25,9 +25,6 @@
             conf = s_common.yamlload(self._confpath)
         self.conf = s_common.config(conf, self.confdefs)
 
-<<<<<<< HEAD
-    def getStormCmds(self):
-=======
     def getStormCmds(self):  # pragma: no cover
         '''
         Module implementers may over-ride this to provide a list of Storm
@@ -36,7 +33,6 @@
         Returns:
             list: A list of Storm Command classes (not instances).
         '''
->>>>>>> c061472b
         return ()
 
     def getModelDefs(self):
