import os
import datetime

import synapse.common as s_common
import synapse.eventbus as s_eventbus
import synapse.telepath as s_telepath

class CoreModule(s_eventbus.EventBus):
    '''
    '''

    confdefs = ()

<<<<<<< HEAD
    def __init__(self, core, conf):
        s_eventbus.EventBus.__init__(self)
=======
    def __init__(self, core):
>>>>>>> a83deab7

        # TODO: get config from dir
        #self.conf = s_common.config(conf, self.confdefs)

        self.core = core        # type: synapse.cortex.Cortex
        self.model = core.model # type: synapse.datamodel.Model

    def getModelDefs(self):
        return ()

    def getModelRevs(self):
        return ()

    def getModName(self):
        '''
        Return the name of this module.

        Returns:
            (str): The module name.
        '''
        return self._mod_name

    def getModIden(self):
        '''
        Return the GUID which identifies this module.

        Returns:
            (str):  The GUID string.
        '''
        return self._mod_iden

    def getModPath(self, *paths):
        '''
        Construct a path relative to this module's working directory.

        Args:
            (*paths): A list of path strings

        Returns:
            (str): The full path (or None if no cortex dir is configured).
        '''
        name = self.getModName()

        dirn = self.core.getCorePath('mods', name)
        if dirn is None:
            return None

        if not os.path.isdir(dirn):
            os.makedirs(dirn, mode=0o700)

        return self.core.getCorePath('mods', name, *paths)

    def initCoreModule(self):
        '''
        Module implementers may over-ride this method to initialize the
        module during initial construction.  Any exception raised within
        this method will be raised from the constructor and mark the module
        as failed.

        Args:

        Returns:
            None
        '''
        pass<|MERGE_RESOLUTION|>--- conflicted
+++ resolved
@@ -5,18 +5,13 @@
 import synapse.eventbus as s_eventbus
 import synapse.telepath as s_telepath
 
-class CoreModule(s_eventbus.EventBus):
+class CoreModule:
     '''
     '''
 
     confdefs = ()
 
-<<<<<<< HEAD
-    def __init__(self, core, conf):
-        s_eventbus.EventBus.__init__(self)
-=======
     def __init__(self, core):
->>>>>>> a83deab7
 
         # TODO: get config from dir
         #self.conf = s_common.config(conf, self.confdefs)
