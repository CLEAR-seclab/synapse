--- conflicted
+++ resolved
@@ -433,16 +433,11 @@
     async def execStormCmd(self, runt, genr):
         snap = runt.snap
 
-        oldt = await snap.addNode('syn:tag', self.opts.oldtag)
-
-<<<<<<< HEAD
-=======
-        nodes = list(snap.getNodesBy('syn:tag', self.opts.oldtag))
+        nodes = [node async for node in snap.getNodesBy('syn:tag', self.opts.oldtag)]
         if not nodes:
             raise s_exc.BadOperArg(mesg='Cannot move a tag which does not exist.',
                                    oldtag=self.opts.oldtag)
         oldt = nodes[0]
->>>>>>> d74dfd76
         oldstr = oldt.ndef[1]
         oldsize = len(oldstr)
         oldparts = oldstr.split('.')
@@ -480,7 +475,7 @@
 
             # Copy any tags over to the newnode if any are present.
             for k, v in node.tags.items():
-                newnode.addTag(k, v)
+                await newnode.addTag(k, v)
 
             retag[tagstr] = newtag
             await node.set('isnow', newtag)
