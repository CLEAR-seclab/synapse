--- conflicted
+++ resolved
@@ -138,9 +138,9 @@
         self.exited = False
 
         argparse.ArgumentParser.__init__(self,
-            prog=prog,
-            description=descr,
-            formatter_class=argparse.RawDescriptionHelpFormatter)
+                                         prog=prog,
+                                         description=descr,
+                                         formatter_class=argparse.RawDescriptionHelpFormatter)
 
     def exit(self, status=0, message=None):
         '''
@@ -249,6 +249,7 @@
             count += 1
 
             if count >= self.opts.count:
+                # FIXME:
                 snap.printf(f'limit reached: {self.opts.count}')
 
 class UniqCmd(Cmd):
@@ -336,13 +337,13 @@
             yield x
 
 # TODO
-#class AddNodeCmd(Cmd):     # addnode inet:ipv4 1.2.3.4 5.6.7.8
-#class DelPropCmd(Cmd):     # | delprop baz
-#class SetPropCmd(Cmd):     # | setprop foo bar
-#class AddTagCmd(Cmd):      # | addtag --time 2015 #hehe.haha
-#class DelTagCmd(Cmd):      # | deltag #foo.bar
-#class SeenCmd(Cmd):        # | seen --from <guid>update .seen and seen=(src,node).seen
-#class SourcesCmd(Cmd):     # | sources ( <nodes> -> seen:ndef :source -> source )
+# class AddNodeCmd(Cmd):     # addnode inet:ipv4 1.2.3.4 5.6.7.8
+# class DelPropCmd(Cmd):     # | delprop baz
+# class SetPropCmd(Cmd):     # | setprop foo bar
+# class AddTagCmd(Cmd):      # | addtag --time 2015 #hehe.haha
+# class DelTagCmd(Cmd):      # | deltag #foo.bar
+# class SeenCmd(Cmd):        # | seen --from <guid>update .seen and seen=(src,node).seen
+# class SourcesCmd(Cmd):     # | sources ( <nodes> -> seen:ndef :source -> source )
 
 class ReIndexCmd(Cmd):
     '''
@@ -444,12 +445,9 @@
         async for node in snap.getNodesBy('syn:tag', self.opts.oldtag, cmpr='^='):
 
             tagstr = node.ndef[1]
-<<<<<<< HEAD
             if tagstr == oldstr: # special case for exact match
                 await node.set('isnow', newstr)
                 continue
-=======
->>>>>>> dd19f95e
 
             newtag = newstr + tagstr[oldsize:]
 
@@ -527,7 +525,7 @@
         async for item in genr:
             yield item
             i += 1
-
+        # FIXME:
         snap.printf(f'Counted {i} nodes.')
 
 class IdenCmd(Cmd):
@@ -604,6 +602,7 @@
 
     '''
     name = 'noderefs'
+
     def getArgParser(self):
         pars = Cmd.getArgParser(self)
         pars.add_argument('-d', '--degrees', type=int, default=1, action='store',
@@ -695,7 +694,7 @@
                     if self.omit_tags.intersection(set(pnode.tags.keys())):
                         continue
 
-                    yield  pnode, ppath
+                    yield pnode, ppath
 
                     # Can we traverse across this node?
                     if pnode.ndef[0] in self.omit_traversal_forms:
