import synapse.glob as s_glob
import synapse.lib.cli as s_cli
import synapse.cmds.cortex as s_cmds_cortex
import synapse.cmds.trigger as s_cmds_trigger

cmdsbycell = {
    'cortex': (
        s_cmds_cortex.Log,
        s_cmds_cortex.PsCmd,
        s_cmds_cortex.KillCmd,
<<<<<<< HEAD
        s_cmds_cortex.StormCmd,
=======
        s_cmds_cortex.Log,
        s_cmds_trigger.Trigger,
>>>>>>> b703f1e8
    ),
}

async def getItemCmdr(cell, outp=None, **opts):
    '''
    Construct and return a cmdr for the given remote cell.

    Example:

        cmdr = await getItemCmdr(foo)

    '''
    cmdr = s_cli.Cli(cell, outp=outp)
    typename = await cell.getCellType()

    for ctor in cmdsbycell.get(typename, ()):
        cmdr.addCmdClass(ctor)

    return cmdr

def runItemCmdr(item, outp=None, **opts):
    '''
    Create a cmdr for the given item and run the cmd loop.

    Example:

        runItemCmdr(foo)

    '''
    cmdr = s_glob.sync(getItemCmdr(item, outp=outp, **opts))
    cmdr.runCmdLoop()<|MERGE_RESOLUTION|>--- conflicted
+++ resolved
@@ -8,12 +8,8 @@
         s_cmds_cortex.Log,
         s_cmds_cortex.PsCmd,
         s_cmds_cortex.KillCmd,
-<<<<<<< HEAD
         s_cmds_cortex.StormCmd,
-=======
-        s_cmds_cortex.Log,
         s_cmds_trigger.Trigger,
->>>>>>> b703f1e8
     ),
 }
 
