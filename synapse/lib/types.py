--- conflicted
+++ resolved
@@ -123,7 +123,8 @@
             #raise s_exc.NoSuchCmpr(name=cmpr)
 
         #def func(valu):
-            #s_cmpr.
+
+                #s_cmpr.
             #return cmprfunc(
 
     def setNormFunc(self, typo, func):
@@ -583,18 +584,11 @@
         if isinstance(valu, str) and valu.endswith('*'):
             valu = valu.rstrip('*')
             norm = s_chop.hexstr(valu)
-<<<<<<< HEAD
             return (
                 ('pref', self.indx(norm)),
             )
 
         return Type.indxByEq(self, valu)
-=======
-            indx = self.indx(norm)
-            return self._liftByPref(xact, fenc, penc, indx)
-        # Default case
-        return Type.liftPropEq(self, xact, fenc, penc, valu)
->>>>>>> 83e624f2
 
     def _normPyStr(self, valu):
         valu = s_chop.hexstr(valu)
