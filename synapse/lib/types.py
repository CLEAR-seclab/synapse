--- conflicted
+++ resolved
@@ -474,16 +474,6 @@
         return self._normPyInt(int(valu, 0))
 
     def _normPyInt(self, valu):
-<<<<<<< HEAD
-        if self.opts.get('min') and self.opts.get('min') >= valu:
-            return (self.opts.get('min'), {})
-
-        if self.opts.get('max') and self.opts.get('max') <= valu:
-            return (self.opts.get('max'), {})
-
-        return valu, {}
-=======
->>>>>>> a83deab7
 
         if self.minval is not None and valu < self.minval:
             mesg = f'value is below min={self.minval}'
