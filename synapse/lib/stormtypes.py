--- conflicted
+++ resolved
@@ -726,9 +726,6 @@
         })
 
     async def _methEncode(self, encoding='utf8'):
-<<<<<<< HEAD
-        return self.valu.encode(encoding)
-=======
         '''
         Encoding a text values to bytes.
 
@@ -739,7 +736,6 @@
             return self.valu.encode(encoding)
         except UnicodeEncodeError as e:
             raise s_exc.StormRuntimeError(mesg=str(e), valu=self.valu) from None
->>>>>>> ff0d7485
 
     async def _methStrSplit(self, text):
         '''
@@ -778,9 +774,6 @@
         })
 
     async def _methDecode(self, encoding='utf8'):
-<<<<<<< HEAD
-        return self.valu.decode(encoding)
-=======
         '''
         Decode a bytes to a string.
 
@@ -791,7 +784,6 @@
             return self.valu.decode(encoding)
         except UnicodeDecodeError as e:
             raise s_exc.StormRuntimeError(mesg=str(e), valu=self.valu) from None
->>>>>>> ff0d7485
 
     async def _methBunzip(self):
         '''
