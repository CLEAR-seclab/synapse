--- conflicted
+++ resolved
@@ -32,12 +32,9 @@
     '''
     confdefs = (  # type: ignore
         ('lmdb:mapsize', {'type': 'int', 'defval': LMDB_LAYER_DEFAULT_MAP_SIZE}),
-<<<<<<< HEAD
-=======
         ('lmdb:maxsize', {'type': 'int', 'defval': None, 'doc': 'The largest the DB file will grow to'}),
         ('lmdb:growsize', {'type': 'int', 'defval': None,
                            'doc': 'The amount in bytes to grow the DB file when full.  Defaults to doubling'}),
->>>>>>> cb51b5aa
         ('lmdb:readahead', {'type': 'bool', 'defval': True}),
     )
 
