'''
The layer library contains the base Layer object and helpers used for
cortex construction.
'''
import os
import logging

import synapse.exc as s_exc

import synapse.lib.const as s_const
import synapse.lib.lmdbslab as s_lmdbslab
import synapse.lib.slabseqn as s_slabseqn
import synapse.lib.slaboffs as s_slaboffs
import synapse.lib.layer as s_layer
import synapse.lib.msgpack as s_msgpack
import synapse.lib.threads as s_threads

logger = logging.getLogger(__name__)

# Maximum number of bytes we're going to put in an index
MAX_INDEX_LEN = 256

# The layer map size can start much lower because the underlying slab auto-grows.
LMDB_LAYER_DEFAULT_MAP_SIZE = 512 * s_const.mebibyte

class LmdbLayer(s_layer.Layer):
    '''
    A layer implements btree indexed storage for a cortex.

    TODO:
        metadata for layer contents (only specific type / tag)
    '''

    confdefs = (  # type: ignore
        ('lmdb:mapsize', {'type': 'int', 'defval': LMDB_LAYER_DEFAULT_MAP_SIZE}),
        ('lmdb:maxsize', {'type': 'int', 'defval': None, 'doc': 'The largest the DB file will grow to'}),
        ('lmdb:growsize', {'type': 'int', 'defval': None,
                           'doc': 'The amount in bytes to grow the DB file when full.  Defaults to doubling'}),
        ('lmdb:readahead', {'type': 'bool', 'defval': True}),
    )

    async def __anit__(self, dirn, readonly=False):

        await s_layer.Layer.__anit__(self, dirn, readonly=readonly)
        path = os.path.join(self.dirn, 'layer.lmdb')

        self.fresh = not os.path.exists(path)

        mapsize = self.conf.get('lmdb:mapsize')
        readahead = self.conf.get('lmdb:readahead')
        maxsize = self.conf.get('lmdb:maxsize')
        growsize = self.conf.get('lmdb:growsize')

        self.layrslab = await s_lmdbslab.Slab.anit(path, max_dbs=128, map_size=mapsize, maxsize=maxsize, growsize=growsize,
                                               writemap=True, readahead=readahead, readonly=readonly)

        self.onfini(self.layrslab.fini)

        self.dbs = {}

        self.utf8 = s_layer.Utf8er()
        self.encoder = s_layer.Encoder()

        self.tid = s_threads.iden()

        self.bybuid = await self.initdb('bybuid') # <buid><prop>=<valu>
        self.byprop = await self.initdb('byprop', dupsort=True) # <form>00<prop>00<indx>=<buid>
        self.byuniv = await self.initdb('byuniv', dupsort=True) # <prop>00<indx>=<buid>
        offsdb = await self.initdb('offsets')
        self.offs = s_slaboffs.SlabOffs(self.layrslab, offsdb)

        self.splicedb = await self.initdb('splices')
        self.splicelog = s_slabseqn.SlabSeqn(self.layrslab, 'splices')
<<<<<<< HEAD
=======

    async def getModelVers(self):
        byts = self.layrslab.get(b'layer:model:version')
        if byts is None:
            return (-1, -1, -1)

        return s_msgpack.un(byts)

    async def setModelVers(self, vers):
        byts = s_msgpack.en(vers)
        self.layrslab.put(b'layer:model:version', byts)
>>>>>>> d46d0f11

    async def commit(self):

        if self.splicelist:
            self.splicelog.save(self.splicelist)

        self.layrslab.forcecommit()

        # wake any splice waiters and clear the splices out...
        if self.splicelist:
            self.spliced.set()
            self.spliced.clear()
            self.splicelist.clear()

    async def getBuidProps(self, buid):

        props = {}

        for lkey, lval in self.layrslab.scanByPref(buid, db=self.bybuid):

            prop = lkey[32:].decode('utf8')
            valu, indx = s_msgpack.un(lval)
            props[prop] = valu

        return props

    async def getNodeNdef(self, buid):
        pref = buid + b'*'
        for lkey, lval in self.layrslab.scanByPref(buid + b'*', db=self.bybuid):
            valu, indx = s_msgpack.un(lval)
            return lkey[33:].decode('utf'), valu

    async def _storBuidSet(self, oper):

        _, (form, oldb, newb) = oper

        fenc = self.encoder[form]

        pvoldval = s_msgpack.en((oldb,))
        pvnewval = s_msgpack.en((newb,))

        for lkey, lval in self.layrslab.scanByPref(oldb, db=self.bybuid):
<<<<<<< HEAD

            proputf8 = lkey[32:]
=======
>>>>>>> d46d0f11

            valu, indx = s_msgpack.un(lval)

<<<<<<< HEAD
            #<prop><00><indx>
            propindx = proputf8 + b'\x00' + indx

            if proputf8[0] in (46, 35): # ".univ" or "#tag"
                self.layrslab.put(propindx, pvnewval, dupdata=True, db=self.byuniv)
                self.layrslab.delete(propindx, pvoldval, db=self.byuniv)
=======
            if penc[0] in (46, 35): # ".univ" or "#tag"
                byunivkey = penc + indx
                self.layrslab.put(byunivkey, pvnewval, db=self.byuniv)
                self.layrslab.delete(byunivkey, pvoldval, db=self.byuniv)
>>>>>>> d46d0f11

            # <form><00><prop><00><indx>
            bypropkey = fenc + propindx

            self.layrslab.put(bypropkey, pvnewval, db=self.byprop)
            self.layrslab.delete(bypropkey, pvoldval, db=self.byprop)

<<<<<<< HEAD
            self.layrslab.put(newb + proputf8, lval, db=self.bybuid)
=======
            self.layrslab.put(newb + penc, lval, db=self.bybuid)
>>>>>>> d46d0f11
            self.layrslab.delete(lkey, db=self.bybuid)

    async def _storPropSet(self, oper):

        _, (buid, form, prop, valu, indx, info) = oper

        if len(indx) > MAX_INDEX_LEN:
            mesg = 'index bytes are too large'
            raise s_exc.BadIndxValu(mesg=mesg, prop=prop, valu=valu)

        fenc = self.encoder[form]
        penc = self.encoder[prop]

        univ = info.get('univ')

        # special case for setting primary property
        if not prop:
            prop = '*' + form

        bpkey = buid + self.utf8[prop]

        # FIXME:  might need to update any cortex buid cache

        bpval = s_msgpack.en((valu, indx))

        pvpref = fenc + penc
        pvvalu = s_msgpack.en((buid,))

        byts = self.layrslab.replace(bpkey, bpval, db=self.bybuid)
        if byts is not None:

            oldv, oldi = s_msgpack.un(byts)

            self.layrslab.delete(pvpref + oldi, pvvalu, db=self.byprop)

            if univ:
                unkey = penc + oldi
                self.layrslab.delete(unkey, pvvalu, db=self.byuniv)

        self.layrslab.put(pvpref + indx, pvvalu, dupdata=True, db=self.byprop)

        if univ:
            self.layrslab.put(penc + indx, pvvalu, dupdata=True, db=self.byuniv)

    async def _storPropDel(self, oper):

        _, (buid, form, prop, info) = oper

        # FIXME:  update any cortex-wide buid cache
        # FIXME:  this might not have the expected impact if

        fenc = self.encoder[form]
        penc = self.encoder[prop]

        if prop:
            bpkey = buid + self.utf8[prop]
        else:
            bpkey = buid + b'*' + self.utf8[form]

        univ = info.get('univ')

        byts = self.layrslab.pop(bpkey, db=self.bybuid)
        if byts is None:
            return

        oldv, oldi = s_msgpack.un(byts)

        pvvalu = s_msgpack.en((buid,))
        self.layrslab.delete(fenc + penc + oldi, pvvalu, db=self.byprop)

        if univ:
            self.layrslab.delete(penc + oldi, pvvalu, db=self.byuniv)

    async def _liftByIndx(self, oper):
        # ('indx', (<dbname>, <prefix>, (<indxopers>...))
        # indx opers:  ('eq', <indx>)  ('pref', <indx>) ('range', (<indx>, <indx>)
        name, pref, iops = oper[1]

        db = self.dbs.get(name)
        if db is None:
            raise s_exc.NoSuchName(name=name)

        for (name, valu) in iops:

            func = self.indxfunc.get(name)
            if func is None:
                mesg = 'unknown index operation'
                raise s_exc.NoSuchName(name=name, mesg=mesg)

            async for row in func(db, pref, valu):

                yield row

    async def _rowsByEq(self, db, pref, valu):
        lkey = pref + valu
        for _, byts in self.layrslab.scanByDups(lkey, db=db):
            yield s_msgpack.un(byts)

    async def _rowsByPref(self, db, pref, valu):
        pref = pref + valu
        for _, byts in self.layrslab.scanByPref(pref, db=db):
            yield s_msgpack.un(byts)

    async def _rowsByRange(self, db, pref, valu):
        lmin = pref + valu[0]
        lmax = pref + valu[1]

        for _, byts in self.layrslab.scanByRange(lmin, lmax, db=db):
            yield s_msgpack.un(byts)

    async def iterFormRows(self, form):
        '''
        Iterate (buid, valu) rows for the given form in this layer.
        '''

        # <form> 00 00 (no prop...)
        pref = self.encoder[form] + b'\x00'
        penc = self.utf8['*' + form]

        for _, pval in self.layrslab.scanByPref(pref, db=self.byprop):

            buid = s_msgpack.un(pval)[0]

            byts = self.layrslab.get(buid + penc, db=self.bybuid)
            if byts is None:
                continue

            valu, indx = s_msgpack.un(byts)

            yield buid, valu

    async def iterPropRows(self, form, prop):
        '''
        Iterate (buid, valu) rows for the given form:prop in this layer.
        '''
        # iterate byprop and join bybuid to get to value

        penc = self.utf8[prop]
        pref = self.encoder[form] + self.encoder[prop]

        for _, pval in self.layrslab.scanByPref(pref, db=self.byprop):

            buid = s_msgpack.un(pval)[0]

            byts = self.layrslab.get(buid + penc, db=self.bybuid)
            if byts is None:
                continue

            valu, indx = s_msgpack.un(byts)

            yield buid, valu

    async def iterUnivRows(self, prop):
        '''
        Iterate (buid, valu) rows for the given universal prop
        '''
        penc = self.utf8[prop]
        pref = self.encoder[prop]

        for _, pval in self.layrslab.scanByPref(pref, db=self.byuniv):
            buid = s_msgpack.un(pval)[0]

            byts = self.layrslab.get(buid + penc, db=self.bybuid)
            if byts is None:
                continue

            valu, indx = s_msgpack.un(byts)

            yield buid, valu

    async def getOffset(self, iden):
        '''
        Note:  this method doesn't need to be async, but it is probable that future layer implementations would need it
        to be async
        '''
        return self.offs.get(iden)

    async def setOffset(self, iden, offs):
        '''
        Note:  this method doesn't need to be async, but it is probable that future layer implementations would need it
        to be async
        '''
        return self.offs.set(iden, offs)

    async def splices(self, offs, size):
        for _, mesg in self.splicelog.slice(offs, size):
            yield mesg

    async def stat(self):
        return {
            'splicelog_indx': self.splicelog.index(),
        }

    async def initdb(self, name, dupsort=False):
        db = self.layrslab.initdb(name, dupsort)
        self.dbs[name] = db
        return db<|MERGE_RESOLUTION|>--- conflicted
+++ resolved
@@ -71,8 +71,6 @@
 
         self.splicedb = await self.initdb('splices')
         self.splicelog = s_slabseqn.SlabSeqn(self.layrslab, 'splices')
-<<<<<<< HEAD
-=======
 
     async def getModelVers(self):
         byts = self.layrslab.get(b'layer:model:version')
@@ -84,7 +82,6 @@
     async def setModelVers(self, vers):
         byts = s_msgpack.en(vers)
         self.layrslab.put(b'layer:model:version', byts)
->>>>>>> d46d0f11
 
     async def commit(self):
 
@@ -127,27 +124,17 @@
         pvnewval = s_msgpack.en((newb,))
 
         for lkey, lval in self.layrslab.scanByPref(oldb, db=self.bybuid):
-<<<<<<< HEAD
 
             proputf8 = lkey[32:]
-=======
->>>>>>> d46d0f11
 
             valu, indx = s_msgpack.un(lval)
 
-<<<<<<< HEAD
             #<prop><00><indx>
             propindx = proputf8 + b'\x00' + indx
 
             if proputf8[0] in (46, 35): # ".univ" or "#tag"
                 self.layrslab.put(propindx, pvnewval, dupdata=True, db=self.byuniv)
                 self.layrslab.delete(propindx, pvoldval, db=self.byuniv)
-=======
-            if penc[0] in (46, 35): # ".univ" or "#tag"
-                byunivkey = penc + indx
-                self.layrslab.put(byunivkey, pvnewval, db=self.byuniv)
-                self.layrslab.delete(byunivkey, pvoldval, db=self.byuniv)
->>>>>>> d46d0f11
 
             # <form><00><prop><00><indx>
             bypropkey = fenc + propindx
@@ -155,11 +142,7 @@
             self.layrslab.put(bypropkey, pvnewval, db=self.byprop)
             self.layrslab.delete(bypropkey, pvoldval, db=self.byprop)
 
-<<<<<<< HEAD
             self.layrslab.put(newb + proputf8, lval, db=self.bybuid)
-=======
-            self.layrslab.put(newb + penc, lval, db=self.bybuid)
->>>>>>> d46d0f11
             self.layrslab.delete(lkey, db=self.bybuid)
 
     async def _storPropSet(self, oper):
