--- conflicted
+++ resolved
@@ -377,17 +377,6 @@
 
     return ques,off
 
-hexnumre = re.compile(r'^0x[0-9a-fA-F]+$')
-def isint(text):
-
-    if text.isdigit():
-        return True
-
-    if hexnumre.match(text):
-        return True
-
-    return False
-
 def parse_macro_valu(text,off=0):
     '''
     Special syntax for the right side of equals in a macro
@@ -400,15 +389,7 @@
 
     # since it's not quoted, we can assume we are white
     # space bound ( only during macro syntax )
-<<<<<<< HEAD
     return  meh(text,off,whites)
-=======
-    valu,off = meh(text,off,whites)
-    if isint(valu):
-        return int(valu,0),off
-
-    return valu,off
->>>>>>> fcdeb939
 
 def parse_when(text,off,trim=True):
     whenstr,off = nom(text,off,whenset)
