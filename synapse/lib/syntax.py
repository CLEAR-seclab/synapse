import collections

import synapse.exc as s_exc
import synapse.datamodel as s_datamodel

import synapse.lib.ast as s_ast
import synapse.lib.time as s_time
import synapse.lib.cache as s_cache
import synapse.lib.scrape as s_scrape

'''
This module implements syntax parsing for the storm runtime.
( see synapse/lib/storm.py )
'''

whites = set(' \t\n')
binset = set('01')
decset = set('0123456789')
hexset = set('01234567890abcdef')
intset = set('01234567890abcdefx')
setset = set('.abcdefghijklmnopqrstuvwxyzABCDEFGHIJKLMNOPQRSTUVWXYZ0123456789')
varset = set('$.:abcdefghijklmnopqrstuvwxyz_ABCDEFGHIJKLMNOPQRSTUVWXYZ0123456789')
timeset = set('01234567890')
propset = set(':abcdefghijklmnopqrstuvwxyz_0123456789')
tagfilt = varset.union({'#', '*'})
alphaset = set('abcdefghijklmnopqrstuvwxyzABCDEFGHIJKLMNOPQRSTUVWXYZ')

mustquote = set(' \t\n),=]}')

# this may be used to meh() potentially unquoted values
valmeh = whites.union({'(', ')', '=', ',', '[', ']', '{', '}'})

def nom(txt, off, cset, trim=True):
    '''
    Consume chars in set from the string and return (subtxt,offset).

    Example:

        text = "foo(bar)"
        chars = set('abcdefghijklmnopqrstuvwxyz')

        name,off = nom(text,0,chars)

    '''
    if trim:
        while len(txt) > off and txt[off] in whites:
            off += 1

    r = ''
    while len(txt) > off and txt[off] in cset:
        r += txt[off]
        off += 1

    if trim:
        while len(txt) > off and txt[off] in whites:
            off += 1

    return r, off

def meh(txt, off, cset):
    r = ''
    while len(txt) > off and txt[off] not in cset:
        r += txt[off]
        off += 1
    return r, off

def is_literal(text, off):
    return text[off] in '("0123456789'

def parse_literal(text, off, trim=True):
    if text[off] == '(':
        return parse_list(text, off, trim=trim)

    if text[off] == '"':
        return parse_string(text, off, trim=trim)

    return parse_int(text, off, trim=trim)

def parse_int(text, off, trim=True):

    _, off = nom(text, off, whites)

    neg = False
    if nextchar(text, off, '-'):
        neg = True
        _, off = nom(text, off + 1, whites)

    valu = None
    if nextstr(text, off, '0x'):
        valu, off = nom(text, off + 2, hexset)
        if not valu:
            raise s_exc.BadSyntaxError(at=off, mesg='0x expected hex')
        valu = int(valu, 16)

    elif nextstr(text, off, '0b'):
        valu, off = nom(text, off + 2, binset)
        if not valu:
            raise s_exc.BadSyntaxError(at=off, mesg='0b expected bits')
        valu = int(valu, 2)

    else:

        valu, off = nom(text, off, decset)
        if not valu:
            raise s_exc.BadSyntaxError(at=off, mesg='expected digits')

        if not nextchar(text, off, '.'):
            valu = int(valu)

        else:
            frac, off = nom(text, off + 1, decset)
            valu = float('%s.%s' % (valu, frac))

    if neg:
        valu = -valu

    return valu, off

def parse_float(text, off, trim=True):

    _, off = nom(text, off, whites)

    valu = ''
    if nextchar(text, off, '-'):
        valu += '-'
        _, off = nom(text, off + 1, whites)

    digs, off = nom(text, off, decset)
    if not digs:
        raise s_exc.BadSyntaxError(at=off, mesg='expected digits')

    valu += digs

    if nextchar(text, off, '.'):
        frac, off = nom(text, off + 1, decset)
        if not frac:
            raise s_exc.BadSyntaxError(at=off, mesg='expected .<digits>')

        valu = valu + '.' + frac

    return float(valu), off

def nom_whitespace(text, off):
    return nom(text, off, whites)

def isquote(text, off):
    return nextin(text, off, (",", '"', "'"))

def parse_list(text, off=0, trim=True):
    '''
    Parse a list (likely for comp type) coming from a command line input.

    The string elements within the list may optionally be quoted.
    '''

    if not nextchar(text, off, '('):
        raise s_exc.BadSyntaxError(at=off, mesg='expected open paren for list')

    off += 1

    valus = []
    while off < len(text):

        _, off = nom(text, off, whites)

        valu, off = parse_valu(text, off)

        _, off = nom(text, off, whites)

        # check for foo=bar kw tuple syntax
        if nextchar(text, off, '='):

            _, off = nom(text, off + 1, whites)

            vval, off = parse_valu(text, off)

            _, off = nom(text, off, whites)

            valu = (valu, vval)

        valus.append(valu)

        _, off = nom_whitespace(text, off)

        if nextchar(text, off, ')'):
            return valus, off + 1

        if not nextchar(text, off, ','):
            raise s_exc.BadSyntaxError(at=off, text=text, mesg='expected comma in list')

        off += 1

    raise s_exc.BadSyntaxError(at=off, mesg='unexpected and of text during list')

def parse_cmd_string(text, off, trim=True):
    '''
    Parse in a command line string which may be quoted.
    '''
    if trim:
        _, off = nom(text, off, whites)

    if isquote(text, off):
        return parse_string(text, off, trim=trim)

    if nextchar(text, off, '('):
        return parse_list(text, off)

    return meh(text, off, whites)

def parse_string(text, off, trim=True):

    if text[off] not in ('"', "'"): # lulz...
        raise s_exc.BadSyntaxError(expected='String Literal', at=off)

    quot = text[off]

    if trim:
        _, off = nom(text, off, whites)

    off += 1
    vals = []
    while text[off] != quot:

        c = text[off]

        off += 1
        if c == '\\':
            c = text[off]
            off += 1

        vals.append(c)

    off += 1

    if trim:
        _, off = nom(text, off, whites)

    return ''.join(vals), off

def parse_time(text, off):
    tstr, off = nom(text, off, timeset)
    valu = s_time.parse(tstr)
    return valu, off

def parse_macro_filt(text, off=0, trim=True, mode='must'):

    _, off = nom(text, off, whites)

    # special + #tag (without prop) based filter syntax
    if nextchar(text, off, '#'):

        _, off = nom(text, off, whites)
        prop, off = nom(text, off, tagfilt, trim=True)

        _, off = nom(text, off, whites)

        if not nextchar(text, off, '@'):
            inst = ('filt', {'cmp': 'tag', 'mode': mode, 'valu': prop[1:]})
            return inst, off

        tick, off = parse_time(text, off + 1)

        _, off = nom(text, off, whites)

        if not nextchar(text, off, '-'):
            inst = ('filt', {'cmp': 'ival', 'mode': mode, 'valu': (prop, tick)})
            return inst, off

        tock, off = parse_time(text, off + 1)
        inst = ('filt', {'cmp': 'ivalival', 'mode': mode, 'valu': (prop, (tick, tock))})
        return inst, off

    # check for non-macro syntax
    name, xoff = nom(text, off, varset)
    _, xoff = nom(text, xoff, whites)

    if nextchar(text, xoff, '('):
        inst, off = parse_oper(text, off)

        opfo = {'cmp': inst[0], 'mode': mode}

        opfo['args'] = inst[1].get('args', ())
        opfo['kwlist'] = inst[1].get('kwlist', ())

        return ('filt', opfo), off

    ques, off = parse_ques(text, off, trim=trim)
    ques['mode'] = mode
    return ('filt', ques), off

def parse_macro_lift(text, off=0, trim=True):
    '''
    Parse a "lift" macro and return an inst,off tuple.
    '''
    ques, off = parse_ques(text, off, trim=trim)

    prop = ques.get('prop')
    valu = ques.get('valu')

    kwargs = {}

    limt = ques.get('limit')
    if limt is not None:
        kwargs['limit'] = limt

    by = ques.get('cmp')
    if by is not None:
        kwargs['by'] = by

    fromtag = ques.get('from')
    if fromtag is not None:
        kwargs['from'] = fromtag

    inst = oper('lift', prop, valu, **kwargs)
    return inst, off

def parse_opts(text, off=0):
    inst = ('opts', {'args': [], 'kwlist': []})
    valu = 1
    name, off = nom(text, off, varset, trim=True)

    if nextchar(text, off, '='):
        valu, off = parse_valu(text, off + 1)

    inst[1]['kwlist'].append((name, valu))
    return inst, off

def nextchar(text, off, valu):
    if len(text) <= off:
        return False
    return text[off] == valu

def nextstr(text, off, valu):
    return text.startswith(valu, off)

def nextin(text, off, vals):
    if len(text) <= off:
        return False
    return text[off] in vals

macrocmps = [
    ('<=', 'le'),
    ('>=', 'ge'),
    ('~=', 're'),
    ('!=', 'ne'),
    ('<', 'lt'),
    ('>', 'gt'),
    ('=', 'eq'),
]

def parse_ques(text, off=0, trim=True):
    '''
    Parse "query" syntax: tag/prop[@<timewin>][^<limit>][*<by>][=valu]
    '''
    ques = {}

    name, off = nom(text, off, varset, trim=True)

    if not name:
        raise s_exc.BadSyntaxError(text=text, off=off, mesg='expected name')

    ques['cmp'] = 'has'
    ques['prop'] = name

    _, off = nom(text, off, whites)

    if len(text) == off:
        return ques, off

    if text[off] == '/':

        ques['from'] = name

        off += 1
        name, off = nom(text, off, varset, trim=True)

        ques['prop'] = name

    _, off = nom(text, off, whites)

    while True:

        _, off = nom(text, off, whites)

        if len(text) == off:
            return ques, off

        if text[off] == '^':
            ques['limit'], off = parse_int(text, off + 1, trim=True)
            continue

        # NOTE: "by" macro syntax only supports eq so we eat and run
        if nextchar(text, off, '*'):
            _, off = nom(text, off + 1, whites)

            ques['cmp'], off = nom(text, off, varset, trim=True)
            if len(text) == off:
                return ques, off

            if not nextchar(text, off, '='):
                raise s_exc.BadSyntaxError(text=text, off=off, mesg='expected equals for by syntax')

            _, off = nom(text, off + 1, whites)

            ques['valu'], off = parse_valu(text, off)
            return ques, off

        if nextchar(text, off, '='):
            _, off = nom(text, off + 1, whites)

            ques['cmp'] = 'eq'
            ques['valu'], off = parse_valu(text, off)
            break

        textpart = text[off:]
        for ctxt, cmpr in macrocmps:

            if textpart.startswith(ctxt):
                ques['cmp'] = cmpr
                ques['valu'], off = parse_valu(text, off + len(ctxt))
                break

        break

    return ques, off

def parse_valu(text, off=0):
    '''
    Special syntax for the right side of equals in a macro
    '''
    _, off = nom(text, off, whites)

    if nextchar(text, off, '('):
        return parse_list(text, off)

    if isquote(text, off):
        return parse_string(text, off)

    # since it's not quoted, we can assume we are bound by both
    # white space and storm syntax chars ( ) , =
    valu, off = meh(text, off, valmeh)

    # for now, give it a shot as an int...  maybe eventually
    # we'll be able to disable this completely, but for now
    # lets maintain backward compatibility...
    try:
        # NOTE: this is ugly, but faster than parsing the string
        valu = int(valu, 0)
    except ValueError:
        pass

    return valu, off

def parse_cmd_kwarg(text, off=0):
    '''
    Parse a foo:bar=<valu> kwarg into (prop,valu),off
    '''
    _, off = nom(text, off, whites)

    prop, off = nom(text, off, varset)

    _, off = nom(text, off, whites)

    if not nextchar(text, off, '='):
        raise s_exc.BadSyntaxError(expected='= for kwarg ' + prop, at=off)

    _, off = nom(text, off + 1, whites)

    valu, off = parse_cmd_string(text, off)
    return (prop, valu), off

def parse_cmd_kwlist(text, off=0):
    '''
    Parse a foo:bar=<valu>[,...] kwarg list into (prop,valu),off
    '''
    kwlist = []

    _, off = nom(text, off, whites)

    while off < len(text):

        (p, v), off = parse_cmd_kwarg(text, off=off)

        kwlist.append((p, v))

        _, off = nom(text, off, whites)
        if not nextchar(text, off, ','):
            break

    _, off = nom(text, off, whites)
    return kwlist, off

def parse_oper(text, off=0):
    '''
    Returns an inst,off tuple by parsing an operator expression.

    Example:

        inst,off = parse_oper('foo("bar",baz=20)')

    '''
    name, off = nom(text, off, varset)

    inst = (name, {'args': [], 'kwlist': []})

    _, off = nom(text, off, whites)

    if not nextchar(text, off, '('):
        raise s_exc.BadSyntaxError(expected='( for operator ' + name, at=off)

    off += 1

    while True:

        _, off = nom(text, off, whites)

        if nextchar(text, off, ')'):
            off += 1
            return inst, off

        valu, off = parse_valu(text, off)
        _, off = nom(text, off, whites)

        if nextchar(text, off, '='):

            vval, off = parse_valu(text, off + 1)
            inst[1]['kwlist'].append((valu, vval))

        else:

            inst[1]['args'].append(valu)

        if not nextin(text, off, [',', ')']):
            raise s_exc.BadSyntaxError(mesg='Unexpected Token: ' + text[off], at=off)

        if nextchar(text, off, ','):
            off += 1

def parse_perm(text, off=0):
    # FIXME dead?
    '''
    Parse a permission string
        <name> [<opt>=<match>...]
    '''
    _, off = nom(text, off, whites)

    name, off = nom(text, off, varset)
    if not name:
        raise s_exc.BadSyntaxError(mesg='perm str expected name')

    retn = (name, {})

    _, off = nom(text, off, whites)

    while len(text) > off:

        _, off = nom(text, off, whites)
        meta, off = nom(text, off, varset)
        _, off = nom(text, off, whites)

        if not nextchar(text, off, '='):
            raise s_exc.BadSyntaxError(mesg='perm opt expected =')

        _, off = nom(text, off + 1, whites)

        valu, off = parse_valu(text, off)
        if not isinstance(valu, str):
            raise s_exc.BadSyntaxError(mesg='perm opt %s= expected string' % meta)

        _, off = nom(text, off, whites)

        retn[1][meta] = valu

    return retn, off

def oper(name, *args, **kwargs):
    kwlist = list(sorted(kwargs.items()))
    return (name, {'args': args, 'kwlist': kwlist})

def parse_stormsub(text, off=0):

    _, off = nom(text, off, whites)

    if not nextchar(text, off, '{'):
        raise s_exc.BadSyntaxError('expected { at %d' % (off,))

    _, off = nom(text, off + 1, whites)

    opers, off = parse_storm(text, off)

    if not nextchar(text, off, '}'):
        raise s_exc.BadSyntaxError('expected } at %d' % (off,))

    _, off = nom(text, off + 1, whites)

    return opers, off

tagterm = set('*=)]},@ \t\n')
tagmatchterm = set('=)]},@ \t\n')

whitespace = set(' \t\n')

optset = set('abcdefghijklmnopqrstuvwxyz')
varset = set('$.:abcdefghijklmnopqrstuvwxyz_ABCDEFGHIJKLMNOPQRSTUVWXYZ0123456789')
cmprset = set('!<>@^~=')
cmprstart = set('*@!<>^~=')

cmdset = set('abcdefghijklmnopqrstuvwxyz1234567890.')
alphanum = set('abcdefghijklmnopqrstuvwxyzABCDEFGHIJKLMNOPQRSTUVWXYZ0123456789')

varchars = set('abcdefghijklmnopqrstuvwxyzABCDEFGHIJKLMNOPQRSTUVWXYZ0123456789_')

optcast = {
    'limit': int,
    'uniq': bool,
}

async def getRemoteParseInfo(proxy):
    '''
    Returns a parseinfo dict from a cortex proxy
    '''
    coreinfo = await proxy.getCoreInfo()
    if 'stormcmds' not in coreinfo or 'modeldef' not in coreinfo:
        raise s_exc.BadPropValu()
    modelinfo = s_datamodel.ModelInfo()
    modelinfo.addDataModels(coreinfo['modeldef'])
    parseinfo = {
        'stormcmds': coreinfo['stormcmds'],
        'modelinfo': modelinfo
    }
    return parseinfo

class Parser:

    '''
    must be quoted:  ,  )  =
    must be quoted at beginning: . : # @ ( $ etc....
    '''

    def __init__(self, parseinfo, text, offs=0):

        '''
        Args:
            parseinfo (dict): information about the cortex returned via getParseInfo
        '''
        self.offs = offs
        assert text is not None
        self.text = text.strip()
        self.size = len(self.text)

        self.stormcmds = set(parseinfo['stormcmds'])
        self.modelinfo = parseinfo['modelinfo']

    def _raiseSyntaxError(self, mesg):
        at = self.text[self.offs:self.offs + 12]
        raise s_exc.BadStormSyntax(mesg=mesg, at=at, text=self.text, offs=self.offs)

    def _raiseSyntaxExpects(self, text):
        self._raiseSyntaxError(f'expected: {text}')

    def more(self):
        return self.offs < self.size

    def query(self):

        self.ignore(whitespace)

        query = s_ast.Query()
        query.text = self.text

        while True:

            self.ignorespace()

            if not self.more():
                break

            # if we are sub-query, time to go...
            if self.nextstr('}'):
                break

            # | <command> syntax...
            if self.nextstr('|'):

                self.offs += 1

                # trailing | case...
                self.ignore(whitespace)
                if not self.more():
                    break

                # switch to command interpreter...
                name = self.cmdname()
                text = self.cmdtext()

                oper = s_ast.CmdOper(kids=(name, text))
                query.addKid(oper)

                # command is last query text case...
                if not self.more():
                    break

                # back to storm mode...
                if self.nextstr('|'):
                    self.offs += 1
                    continue

                self._raiseSyntaxError('expected | or end of input for cmd')

            # parse a query option: %foo=10
            if self.nextstr('%'):

                self.offs += 1

                self.ignore(whitespace)
                name = self.noms(optset)

                self.ignore(whitespace)
                self.nextmust('=')

                valu = self.noms(alphanum)

                cast = optcast.get(name)
                if cast is None:
                    raise s_exc.NoSuchOpt(name=name)

                try:
                    valu = cast(valu)
                except Exception:
                    raise s_exc.BadOptValu(name=name, valu=valu)

                query.opts[name] = valu

                continue

            # edit operations...
            if self.nextstr('['):

                self.offs += 1

                self.ignore(whitespace)
                while not self.nextstr(']'):
                    oper = self.editoper()
                    query.kids.append(oper)
                    self.ignore(whitespace)

                self.offs += 1
                continue

            oper = self.oper()
            query.addKid(oper)

<<<<<<< HEAD
            self.ignorespace()

        query.init(self.core)
=======
            self.ignore(whitespace)

>>>>>>> b703f1e8
        return query

    def stormcmd(self):
        argv = []

        while self.more():
            self.ignore(whitespace)
            if self.nextstr('{'):
                self.offs += 1
                start = self.offs
                self.query()
                argv.append('{' + self.text[start:self.offs] + '}')
                self.nextmust('}')
                continue

            argv.append(self.cmdvalu())
        return argv

    def cmdvalu(self):
        self.ignore(whitespace)
        if self.nextstr('"'):
            return self.quoted()
        if self.nextstr("'"):
            return self.singlequoted()
        return self.noms(until=whitespace)

    def editoper(self):

        self.ignore(whitespace)

        if self.nextstr(':'):
            return self.editpropset()

        if self.nextstr('.'):
            return self.editunivset()

        if self.nextstr('+#'):
            return self.edittagadd()

        if self.nextstr('-:'):
            return self.editpropdel()

        if self.nextstr('-.'):
            return self.editunivdel()

        if self.nextstr('-#'):
            return self.edittagdel()

        if self.nextstr('-'):
            self._raiseSyntaxError('Cannot delete nodes via edit syntax. Use the delnode command instead.')

        return self.editnodeadd()

    def editnodeadd(self):
        '''
        foo:bar = hehe
        '''

        self.ignore(whitespace)

        absp = self.absprop()

        self.ignore(whitespace)

        if not self.nextstr('='):
            self._raiseSyntaxExpects('=')

        self.offs += 1

        self.ignore(whitespace)

        valu = self.valu()

        return s_ast.EditNodeAdd(kids=(absp, valu))

    def nextmust(self, text):

        if not self.nextstr(text):
            raise self._raiseSyntaxExpects(text)

        self.offs += len(text)

    def editpropset(self):
        '''
        :foo=10
        '''

        self.ignore(whitespace)

        if not self.nextstr(':'):
            self._raiseSyntaxExpects(':')

        relp = self.relprop()
        self.ignore(whitespace)

        self.nextmust('=')

        self.ignore(whitespace)

        valu = self.valu()
        return s_ast.EditPropSet(kids=(relp, valu))

    def editunivset(self):
        '''
        .foo = bar
        '''
        self.ignore(whitespace)

        if not self.nextstr('.'):
            self._raiseSyntaxExpects('.')

        univ = self.univprop()
        self.ignore(whitespace)

        self.nextmust('=')

        self.ignore(whitespace)

        valu = self.valu()
        return s_ast.EditPropSet(kids=(univ, valu))

    def editpropdel(self):

        self.ignore(whitespace)

        self.nextmust('-')

        relp = self.relprop()
        return s_ast.EditPropDel(kids=(relp,))

    def editunivdel(self):

        self.ignore(whitespace)

        self.nextmust('-')

        univ = self.univprop()
        return s_ast.EditUnivDel(kids=(univ,))

    def edittagadd(self):

        self.ignore(whitespace)

        self.nextmust('+')

        tag = self.tagname()

        self.ignore(whitespace)

        if not self.nextstr('='):
            return s_ast.EditTagAdd(kids=(tag,))

        self.offs += 1

        valu = self.valu()
        return s_ast.EditTagAdd(kids=(tag, valu))

    def edittagdel(self):

        self.ignore(whitespace)

        self.nextmust('-')

        tag = self.tagname()

        return s_ast.EditTagDel(kids=(tag,))

    def formpivotin(self):
        '''
        <- * / <- prop
        '''

        self.ignore(whitespace)

        self.nextmust('<-')

        self.ignore(whitespace)

        if self.nextchar() == '*':
            self.offs += 1
            return s_ast.PivotIn()

        prop = self.absprop()
        return s_ast.PivotInFrom(kids=(prop,))

    def formjoinin(self):
        '''
        <+- * / <+- prop
        '''

        self.ignore(whitespace)

        self.nextmust('<+-')

        self.ignore(whitespace)

        if self.nextchar() == '*':
            self.offs += 1
            return s_ast.PivotIn(isjoin=True)

        prop = self.absprop()
        return s_ast.PivotInFrom(kids=(prop,), isjoin=True)

    def formpivot(self):
        '''
        -> *
        -> #tag.match
        -> form:prop
        -> form
        '''

        self.ignore(whitespace)

        self.nextmust('->')

        self.ignore(whitespace)

        if self.nextchar() == '#':
            match = self.tagmatch()
            return s_ast.PivotToTags(kids=(match,))

        # check for pivot out syntax
        if self.nextchar() == '*':
            self.offs += 1
            return s_ast.PivotOut()

        prop = self.absprop()
        return s_ast.FormPivot(kids=(prop,))

    def tagmatch(self):

        self.ignore(whitespace)

        self.nextmust('#')

        text = self.noms(until=tagmatchterm)

        return s_ast.TagMatch(text)

    def formjoin(self):

        self.ignore(whitespace)

        self.nextmust('-+>')

        self.ignore(whitespace)

        # check for pivot out syntax
        if self.nextchar() == '*':
            self.offs += 1
            return s_ast.PivotOut(isjoin=True)

        prop = self.absprop()
        return s_ast.FormPivot(kids=(prop,), isjoin=True)

    def ignorespace(self):
        '''
        Ignore whitespace as well as comment syntax // and /* */
        '''

        while True:

            self.ignore(whitespace)

            if self.nextstr('//'):
                self.noms(until='\n')
                continue

            if self.nextstr('/*'):
                self.expect('*/')
                continue

            break

    def proppivot(self, prop):
        '''
        :foo:bar -> baz:faz
        '''
        pval = s_ast.RelPropValue(kids=(prop,))

        self.ignore(whitespace)

        self.nextmust('->')

        self.ignore(whitespace)

        if self.nextchar() == '*':
            self.offs += 1
            return s_ast.PropPivotOut(kids=(prop,))

        dest = self.absprop()
        return s_ast.PropPivot(kids=(pval, dest))

    def propjoin(self, prop):
        '''
        :foo:bar -+> baz:faz
        '''
        pval = s_ast.RelPropValue(kids=(prop,))

        self.ignore(whitespace)

        self.nextmust('-+>')

        self.ignore(whitespace)

        dest = self.absprop()
        return s_ast.PropPivot(kids=(pval, dest), isjoin=True)

    def oper(self):
        '''
        '''

        self.ignore(whitespace)

        if not self.more():
            self._raiseSyntaxError('unexpected end of query text')

        if self.nextstr('{'):
            return self.subquery()

        # some syntax elements prior to a prop/oper name...
        if self.nextstr('->'):
            return self.formpivot()

        if self.nextstr('-+>'):
            return self.formjoin()

        if self.nextstr('<-'):
            return self.formpivotin()

        if self.nextstr('<+-'):
            return self.formjoinin()

        if self.nextstr('##'):
            return self.lifttagtag()

        char = self.nextchar()

        # var list assignment
        # ($foo, $bar) = $baz
        if char == '(':
            varl = self.varlist()

            self.ignore(whitespace)

            self.nextmust('=')
            self.ignore(whitespace)

            valu = self.valu()

            return s_ast.VarListSetOper(kids=(varl, valu))

        # $foo = valu var assignment
        if char == '$':

            varn = self.varname()

            self.ignore(whitespace)

            self.nextmust('=')

            self.ignore(whitespace)

            valu = self.valu()

            kids = (varn, valu)
            return s_ast.VarSetOper(kids=kids)

        if char in ('+', '-'):
            return self.filtoper()

        if char == '#':
            return self.liftbytag()

        # :foo:bar relative property
        if char == ':':

            prop = self.relprop()

            # :foo=10 here could be assignment...

            self.ignore(whitespace)
            if self.nextstr('->'):
                return self.proppivot(prop)

            if self.nextstr('-+>'):
                return self.propjoin(prop)

            if self.nextstrs('<-', '<+-'):
                self._raiseSyntaxError('Pivot in syntax does not currently support relative properties.')

        tokn = self.peek(varset)
        if tokn == 'for':
            return self.forloop()

        if tokn == 'switch':
            return self.switchcase()

        if tokn == 'break':
            self.offs += 5
            return s_ast.BreakOper()

        if tokn == 'continue':
            self.offs += 8
            return s_ast.ContinueOper()

        noff = self.offs

        name = self.noms(varset)
        if not name:
            self._raiseSyntaxError('unknown query syntax')

        self.ignore(whitespace)

        # before ignoring more whitespace, check for form#tag=time
        if self.modelinfo.isprop(name):
            if self.nextstr('#'):

<<<<<<< HEAD
            tag = self.tagname()
            form = s_ast.Const(name)
=======
                tag = self.tag()
                form = s_ast.Const(name)
>>>>>>> b703f1e8

                self.ignore(whitespace)

                if self.nextchar() not in cmprstart:
                    return s_ast.LiftFormTag(kids=(form, tag))

                cmpr = self.cmpr()

                self.ignore(whitespace)

                valu = self.valu()

<<<<<<< HEAD
        if self.model.props.get(name) is not None:
            # we have a prop <cmpr> <valu>!
            if self.nextchar() in cmprstart:

                cmpr = self.cmpr()
                valu = self.valu()

                kids = (s_ast.Const(name), cmpr, valu)
                return s_ast.LiftPropBy(kids=kids)

            # lift by prop only
            return s_ast.LiftProp(kids=(s_ast.Const(name),))

        if self.core.getStormCmd(name) is not None:

            text = self.cmdtext()
            self.ignore(whitespace)

            # eat a trailing | from a command at the beginning
            if self.nextstr('|'):
                self.offs += 1

            return s_ast.CmdOper(kids=(s_ast.Const(name), text))

        # rewind and noms until whitespace
        self.offs = noff

        tokn = self.noms(until=whitespace)

        ndefs = list(s_scrape.scrape(tokn))
        if ndefs:
            return s_ast.LiftByScrape(ndefs)

        self.offs = noff
        raise s_exc.NoSuchProp(name=tokn)

    def casevalu(self):

        self.ignorespace()

        if self.nextstr('"'):
            text = self.quoted()
            self.ignorespace()
            self.nextmust(':')
            return s_ast.Const(text)

        text = self.noms(until=':').strip()
        if not text:
            self._raiseSyntaxError('empty case statement')

        self.nextmust(':')
        return s_ast.Const(text)

    def switchcase(self):

        self.ignore(whitespace)
        self.nextmust('switch')
        self.ignore(whitespace)

        varn = self.varvalu()

        self.ignore(whitespace)

        self.nextmust('{')

        kids = [varn]

        while self.more():

            self.ignorespace()

            if self.nextstr('}'):
                self.offs += 1
                break

            if self.nextstr('*'):

                self.offs += 1
                self.ignore(whitespace)
                self.nextmust(':')

                subq = self.subquery()

                cent = s_ast.CaseEntry(kids=[subq])
                kids.append(cent)
                continue
=======
                return s_ast.LiftFormTag(kids=(form, tag, cmpr, valu))

        elif name in self.stormcmds:

            text = self.cmdtext()
            self.ignore(whitespace)

            # eat a trailing | from a command at the beginning
            if self.nextstr('|'):
                self.offs += 1

            return s_ast.CmdOper(kids=(s_ast.Const(name), text))
>>>>>>> b703f1e8

            valu = self.casevalu()
            if not isinstance(valu, s_ast.Const):
                self._raiseSyntaxError('Switch case syntax only supports const values.')

            self.ignorespace()

            subq = self.subquery()
            cent = s_ast.CaseEntry(kids=[valu, subq])

            kids.append(cent)

        return s_ast.SwitchCase(kids=kids)

    def varlist(self):

        self.ignore(whitespace)
        self.nextmust('(')

        names = []
        while True:

            self.ignore(whitespace)

            varn = self.varname()
            names.append(varn.value())

            self.ignore(whitespace)
            if self.nextstr(')'):
                self.offs += 1
                break

            self.nextmust(',')

        return s_ast.VarList(names)

    def forloop(self):

        self.ignore(whitespace)

        self.nextmust('for')

        self.ignore(whitespace)

        if self.nextstr('$'):
            vkid = self.varname()

        elif self.nextstr('('):
            vkid = self.varlist()

        else:
            self._raiseSyntaxError('expected variable name or variable list')

        self.ignore(whitespace)

        self.nextmust('in')
        self.ignore(whitespace)

        ikid = self.varname()
        qkid = self.subquery()

        return s_ast.ForLoop(kids=(vkid, ikid, qkid))

    def liftbytag(self):

        self.ignore(whitespace)

        tag = self.tagname()

        self.ignore(whitespace)

        # TODO
        # cmprstart
        # if self.nextstr('@='):

        return s_ast.LiftTag(kids=(tag,))

    def lifttagtag(self):

        self.ignore(whitespace)

        self.nextmust('#')

        tag = self.tagname()

        return s_ast.LiftTagTag(kids=(tag,))

    def filtoper(self):

        self.ignore(whitespace)

        pref = self.nextchar()
        if pref not in ('+', '-'):
            self._raiseSyntaxError('expected: + or -')

        self.offs += 1

        cond = self.cond()

        kids = (
            s_ast.Const(pref),
            cond,
        )
        return s_ast.FiltOper(kids=kids)

    def cond(self):
        '''

        :foo
        :foo=20
        :foo:bar=$baz
        :foo:bar=:foo:baz

        foo:bar
        foo:bar:baz=20

        #foo.bar

        #foo.bar@2013

        (:foo=10 and ( #foo or #bar ))

        '''

        self.ignore(whitespace)

        if self.nextstr('('):
            return self.condexpr()

        if self.nextstr('{'):
            return self.condsubq()

        if self.nextstr('not'):
            self.offs += 3
            cond = self.cond()
            return s_ast.NotCond(kids=(cond,))

        if self.nextstr(':'):

            name = self.relprop()

            self.ignore(whitespace)

            if self.nextchar() not in cmprstart:
                return s_ast.HasRelPropCond(kids=[name])

            prop = s_ast.RelPropValue(kids=[name])

            cmpr = self.cmpr()

            self.ignore(whitespace)
            valu = self.valu()

            return s_ast.RelPropCond(kids=(prop, cmpr, valu))

        if self.nextstr('.'):

            name = self.univprop()
            self.ignore(whitespace)

            if self.nextchar() not in cmprstart:
                return s_ast.HasRelPropCond(kids=(name,))

            prop = s_ast.RelPropValue(kids=[name])
            cmpr = self.cmpr()

            self.ignore(whitespace)
            valu = self.valu()

            return s_ast.RelPropCond(kids=(prop, cmpr, valu))

        if self.nextstr('#'):

            tag = self.tagname()

            self.ignore(whitespace)

            if self.nextchar() not in cmprstart:
                return s_ast.TagCond(kids=(tag,))

            # Special case of pivot operations which ALSO start with cmprstart chars
            if self.nextstrs('<-', '<+-'):
                return s_ast.TagCond(kids=(tag,))

            cmpr = self.cmpr()
            self.ignore(whitespace)

            valu = self.valu()

            return s_ast.TagValuCond(kids=(tag, cmpr, valu))

        prop = self.absprop()

        self.ignore(whitespace)

        if self.nextchar() not in cmprstart:
            return s_ast.HasAbsPropCond(kids=(prop,))
        # Special case of pivot operations which ALSO start with cmprstart chars
        if self.nextstrs('<-', '<+-'):
            return s_ast.HasAbsPropCond(kids=(prop,))

        cmpr = self.cmpr()

        self.ignore(whitespace)
        valu = self.valu()

        return s_ast.AbsPropCond(kids=(prop, cmpr, valu))

    def condsubq(self):

        self.ignore(whitespace)

        self.nextmust('{')

        q = self.query()
        subq = s_ast.SubqCond(kids=(q,))

        self.nextmust('}')

        return subq

    def condexpr(self):

        self.ignore(whitespace)

        self.nextmust('(')

        self.ignore(whitespace)

        cond = self.cond()

        while True:

            self.ignore(whitespace)

            if self.nextchar() == ')':
                self.offs += 1
                return cond

            if self.nextstr('and'):
                self.offs += 3
                othr = self.cond()
                cond = s_ast.AndCond(kids=(cond, othr))
                continue

            if self.nextstr('or'):
                self.offs += 2
                othr = self.cond()
                cond = s_ast.OrCond(kids=(cond, othr))
                continue

            self._raiseSyntaxError('un-recognized condition expression')

    def absprop(self):
        '''
        foo:bar
        '''
        self.ignore(whitespace)

        name = self.noms(varset)

        if not self.modelinfo.isprop(name):
            self._raiseSyntaxError(f'no such property: {name!r}')

        return s_ast.AbsProp(name)

    def relprop(self):
        '''
        :foo:bar
        '''
        self.ignore(whitespace)

        self.nextmust(':')

        name = self.noms(varset)
        if not name:
            self._raiseSyntaxError('empty relative property name')

        return s_ast.RelProp(name)

    def univprop(self):
        '''
        .foo
        '''
        self.ignore(whitespace)

        if not self.nextstr('.'):
            self._raiseBadSyntax('universal property expected .')

        name = self.noms(varset)

        if not self.modelinfo.isuniv(name):
            self._raiseSyntaxError(f'no such universal property: {name!r}')

        return s_ast.UnivProp(name)

    def cmpr(self):

        self.ignore(whitespace)

        if self.nextstr('*'):

            text = self.expect('=')
            if text is None:
                raise self._raiseSyntaxError('comparison with * but not =')

            return s_ast.Const(text)

        if self.nextchar() not in cmprset:
            self._raiseSyntaxError('expected valid comparison char')

        text = self.noms(cmprset)
        return s_ast.Const(text)

    def relpropvalu(self):
        self.ignore(whitespace)
        name = self.relprop()
        return s_ast.RelPropValue(kids=[name])

    def univpropvalu(self):
        prop = self.univprop()
        return s_ast.UnivPropValue(kids=(prop,))

    def valu(self):

        self.ignore(whitespace)

        # a simple whitespace separated string
        nexc = self.nextchar()
        if nexc in alphanum or nexc in ('-', '?'):
            text = self.noms(until=mustquote)
            return s_ast.Const(text)

        if self.nextstr('('):
            kids = self.valulist()
            # TODO Value() ctor convention...
            return s_ast.List(None, kids=kids)

        if self.nextstr(':'):
            return self.relpropvalu()

        if self.nextstr('.'):
            return self.univpropvalu()

        if self.nextstr('#'):
            tag = self.tagname()
            return s_ast.TagPropValue(kids=(tag,))

        if self.nextstr('$'):
            return self.varvalu()

        if self.nextstr('"'):
            text = self.quoted()
            return s_ast.Const(text)

        if self.nextstr("'"):
            text = self.singlequoted()
            return s_ast.Const(text)

        self._raiseSyntaxError('unrecognized value prefix')

    def varname(self):

        self.ignore(whitespace)

        self.nextmust('$')
        return self.vartokn()

    def vartokn(self):

        self.ignore(whitespace)

        name = self.noms(varchars)
        if not name:
            self._raiseSyntaxError('expected variable name')

        return s_ast.Const(name)

# decode(name)  encode(name)  split(chr) size() lower() regex() onespace()

    def funccall(self):
        self.ignore(whitespace)
        name = s_ast.Value(self.noms(varchars))
        self.ignore(whitespace)
        args = s_ast.CallArgs(kids=self.valulist())
        return s_ast.FuncCall(kids=[name, args])

    def varderef(self, varv):
        self.nextmust('.')
        varn = self.vartokn()
        return s_ast.VarDeref(kids=[varv, varn])

    def varcall(self, varv):
        args = s_ast.CallArgs(kids=self.valulist())
        return s_ast.VarCall(kids=[varv, args])

    def varvalu(self):
        '''
        $foo
        $foo.bar
        $foo.bar()
        $foo[0]
        $foo.bar(10)
        '''

        self.ignore(whitespace)

        varn = self.varname()
        varv = s_ast.VarValue(kids=[varn])

        # handle derefs and calls...
        while self.more():

            if self.nextstr('.'):
                varv = self.varderef(varv)
                continue

            if self.nextstr('('):
                varv = self.varcall(varv)
                continue

            #if self.nextstr('['):
                #varv = self.varslice(varv)

            break

        return varv

    def cmdname(self):

        self.ignore(whitespace)

        name = self.noms(cmdset)
        if not name:
            self._raiseSyntaxError(f'expected cmd name')

        return s_ast.Const(name)

    def cmdtext(self):
        '''
        --bar baz faz

        Terminated by unescaped |
        '''
        # TODO: pipe escape syntax...
        self.ignore(whitespace)
        text = self.noms(until='|').strip()
        return s_ast.Const(text)

    def quoted(self):

        self.ignore(whitespace)

        self.nextmust('"')

        text = ''

        offs = self.offs
        while offs < self.size:

            c = self.text[offs]
            offs += 1

            if c == '"':

                self.offs = offs
                return text

            if c == '\\':
                text += self.text[offs]
                offs += 1
                continue

            text += c

        self._raiseSyntaxError('unexpected end of query text')

    def singlequoted(self):

        self.ignore(whitespace)

        self.nextmust("'")

        text = ''

        offs = self.offs
        while offs < self.size:

            c = self.text[offs]
            offs += 1

            if c == "'":

                self.offs = offs
                return text

            text += c

        self._raiseSyntaxError('unexpected end of query text')

    def valulist(self):

        self.ignore(whitespace)

        self.nextmust('(')

        vals = []

        while True:

            self.ignore(whitespace)

            if self.nextstr(')'):
                self.offs += 1
                return vals

            vals.append(self.valu())
            self.ignore(whitespace)

            if self.nextstr(')'):
                self.offs += 1
                return vals

            self.nextmust(',')

    def subquery(self):

        self.ignore(whitespace)

        self.nextmust('{')

        q = self.query()
        subq = s_ast.SubQuery(kids=(q,))

        self.nextmust('}')

        return subq

    def tagname(self):

        self.ignore(whitespace)

        self.nextmust('#')

        self.ignore(whitespace)

<<<<<<< HEAD
        if self.nextstr('$'):
            varn = self.varname()
            return s_ast.TagVar(kids=[varn])
=======
        # a bit odd, but the tag could require quoting...
        # if self.nextchar() == '"':
>>>>>>> b703f1e8

        text = self.noms(until=tagterm)

        return s_ast.TagName(text)

    ###########################################################################
    # parsing helpers from here down...

    def expect(self, text):

        retn = ''

        offs = self.offs

        while offs < len(self.text):

            retn += self.text[offs]

            offs += 1

            if retn.endswith(text):
                self.offs = offs
                return retn

        raise self._raiseSyntaxExpects(text)

    def noms(self, chars=None, until=None, ignore=None):

        if ignore is not None:
            self.ignore(ignore)

        rets = []

        while self.more():

            c = self.nextchar()
            if until is not None and c in until:
                break

            if chars is not None and c not in chars:
                break

            self.offs += 1
            rets.append(c)

        if ignore is not None:
            self.ignore(ignore)

        return ''.join(rets)

    def peek(self, chars):
        tokn = ''
        offs = self.offs
        while offs < len(self.text):

            char = self.text[offs]
            offs += 1

            if char not in chars:
                break

            tokn += char

        return tokn

    def nextstr(self, text):

        if not self.more():
            return False

        size = len(text)
        subt = self.text[self.offs:self.offs + size]
        return subt == text

    def nextstrs(self, *texts):
        if not self.more():
            return False
        sd = self.getSortedDict(*texts)
        for size, valus in sd.items():
            subt = self.text[self.offs:self.offs + size]
            if subt in valus:
                return True
        return False

    @s_cache.memoize()
    def getSortedDict(self, *texts):
        d = collections.defaultdict(list)
        for text in texts:
            d[len(text)].append(text)
        ret = {k: d[k] for k in sorted(d.keys())}
        return ret

    def nextchar(self):
        if not self.more():
            return None
        return self.text[self.offs]

    def ignore(self, charset):
        while self.nextchar() in charset:
            self.offs += 1

    def eat(self, size, ignore=None):
        self.offs += size
        if ignore is not None:
            self.ignore(ignore)

def parse_storm(text, off=0):

    ret = []
    while True:

        # leading whitespace is irrelevant
        _, off = nom(text, off, whites)
        if off >= len(text):
            break

        # handle a sub-query terminator
        if nextchar(text, off, '}'):
            break

        # [ ] for node modification macro syntax

        # [ inet:fqdn=woot.com ]  == addnode(inet:fqdn,woot.com)
        # [ :asn=10 ]  == setprop(asn=10)
        # [ #foo.bar ]  or [ +#foo.bar ] == addtag(foo.bar)
        # [ -#foo.bar ] == deltag(foo.bar)
        if nextchar(text, off, '['):

            off += 1

            while True:

                _, off = nom(text, off, whites)
                if nextchar(text, off, ']'):
                    off += 1
                    break

                if off == len(text):
                    raise s_exc.BadSyntaxError(mesg='unexpected end of query text in edit mode')

                if nextstr(text, off, '+#'):
                    valu, off = parse_valu(text, off + 2)
                    ret.append(oper('addtag', valu))
                    continue

                if nextstr(text, off, '-#'):
                    valu, off = parse_valu(text, off + 2)
                    ret.append(oper('deltag', valu))
                    continue

                if nextchar(text, off, '#'):
                    valu, off = parse_valu(text, off + 1)
                    ret.append(oper('addtag', valu))
                    continue

                if nextstr(text, off, '-:'):
                    valu, off = parse_valu(text, off + 1)
                    ret.append(oper('delprop', valu, force=1))
                    continue

                # otherwise, it should be a prop=valu (maybe relative)
                prop, off = nom(text, off, propset)
                if not prop:
                    raise s_exc.BadSyntaxError(mesg='edit macro expected prop=valu syntax')

                _, off = nom(text, off, whites)
                if not nextchar(text, off, '='):
                    raise s_exc.BadSyntaxError(mesg='edit macro expected prop=valu syntax')

                valu, off = parse_valu(text, off + 1)
                if prop[0] == ':':
                    kwargs = {prop: valu}
                    ret.append(oper('setprop', **kwargs))
                    continue

                ret.append(oper('addnode', prop, valu))

            continue

        # pivot() macro with no src prop:   -> foo:bar
        if nextstr(text, off, '->'):
            _, off = nom(text, off + 2, whites)
            name, off = nom(text, off, varset)
            ret.append(oper('pivot', name))
            continue

        # join() macro with no src prop:   <- foo:bar
        if nextstr(text, off, '<-'):
            _, off = nom(text, off + 2, whites)
            name, off = nom(text, off, varset)
            ret.append(oper('join', name))
            continue

        # lift by tag alone macro
        if nextstr(text, off, '#'):
            _, off = nom(text, off + 1, whites)
            name, off = nom(text, off, varset)
            ret.append(oper('alltag', name))
            continue

        # must() macro syntax: +foo:bar="woot"
        if nextchar(text, off, '+'):

            _, off = nom(text, off + 1, whites)

            # subquery filter syntax
            if nextchar(text, off, '{'):
                opers, off = parse_stormsub(text, off)
                ret.append(oper('filtsub', True, opers))
                continue

            inst, off = parse_macro_filt(text, off, mode='must')
            ret.append(inst)
            continue

        # cant() macro syntax: -foo:bar=10
        if nextchar(text, off, '-'):

            _, off = nom(text, off + 1, whites)

            # subquery filter syntax
            if nextchar(text, off, '{'):
                opers, off = parse_stormsub(text, off)
                ret.append(oper('filtsub', False, opers))
                continue

            inst, off = parse_macro_filt(text, off, mode='cant')
            ret.append(inst)
            continue

        # logical and syntax for multiple filters
        if text[off] == '&':

            if len(ret) == 0:
                raise s_exc.BadSyntaxError(mesg='logical and with no previous operator')

            prev = ret[-1]

            if prev[0] != 'filt':
                raise s_exc.BadSyntaxError(mesg='prev oper must be filter not: %r' % prev)

            mode = prev[1].get('mode')
            inst, off = parse_macro_filt(text, off + 1, mode=mode)

            if prev[1].get('cmp') != 'and':
                prev = ('filt', {'args': [prev, ], 'kwlist': [], 'cmp': 'and', 'mode': mode})
                ret[-1] = prev

            prev[1]['args'].append(inst)
            continue

        # logical or syntax for multiple filters
        if text[off] == '|':

            if len(ret) == 0:
                raise s_exc.BadSyntaxError(mesg='logical or with no previous operator')

            prev = ret[-1]

            if prev[0] != 'filt':
                raise s_exc.BadSyntaxError(mesg='prev oper must be filter not: %r' % prev)

            mode = prev[1].get('mode')
            inst, off = parse_macro_filt(text, off + 1, mode=mode)

            if prev[1].get('cmp') != 'or':
                prev = ('filt', {'args': [prev, ], 'kwlist': [], 'cmp': 'or', 'mode': mode})
                ret[-1] = prev

            prev[1]['args'].append(inst)
            continue

        # opts() macro syntax: %uniq=0 %limit=30
        if text[off] == '%':
            inst, off = parse_opts(text, off + 1)
            ret.append(inst)
            continue

        origoff = off

        name, off = nom(text, off, varset)
        _, off = nom(text, off, whites)

        # mop up in the case where we end with a macro
        if len(text) == off:
            inst, off = parse_macro_lift(text, origoff)
            ret.append(inst)
            continue

        # macro foo:bar->baz:faz prop pivot
        if nextstr(text, off, '->'):

            pivn, off = nom(text, off + 2, varset)
            inst = ('pivot', {'args': [name], 'kwlist': []})

            # FIXME make a parser for foo.bar/baz:faz*blah#40
            if nextchar(text, off, '/'):
                inst[1]['kwlist'].append(('from', pivn))
                pivn, off = nom(text, off + 1, varset)

            inst[1]['args'].append(pivn)

            ret.append(inst)
            continue

        # macro foo:bar<-baz:faz prop join
        if nextstr(text, off, '<-'):

            joinn, off = nom(text, off + 2, varset)
            inst = ('join', {'args': [name], 'kwlist': []})

            # FIXME make a parser for foo.bar/baz:faz*blah#40
            if nextchar(text, off, '/'):
                inst[1]['kwlist'].append(('from', joinn))
                joinn, off = nom(text, off + 1, varset)

            inst[1]['args'].append(joinn)

            ret.append(inst)
            continue

        # standard foo() oper syntax
        if nextchar(text, off, '('):
            inst, off = parse_oper(text, origoff)
            ret.append(inst)
            continue

        # only macro lift syntax remains
        inst, off = parse_macro_lift(text, origoff)
        ret.append(inst)

    return ret, off

def parse(text, off=0):
    '''
    Parse and return a set of instruction tufos.
    '''
    retn, off = parse_storm(text, off=off)
    if off != len(text):
        raise s_exc.BadSyntaxError('trailing text: %s' % (text[off:],))

    return retn<|MERGE_RESOLUTION|>--- conflicted
+++ resolved
@@ -750,14 +750,8 @@
             oper = self.oper()
             query.addKid(oper)
 
-<<<<<<< HEAD
             self.ignorespace()
 
-        query.init(self.core)
-=======
-            self.ignore(whitespace)
-
->>>>>>> b703f1e8
         return query
 
     def stormcmd(self):
@@ -1176,13 +1170,8 @@
         if self.modelinfo.isprop(name):
             if self.nextstr('#'):
 
-<<<<<<< HEAD
             tag = self.tagname()
             form = s_ast.Const(name)
-=======
-                tag = self.tag()
-                form = s_ast.Const(name)
->>>>>>> b703f1e8
 
                 self.ignore(whitespace)
 
@@ -1195,7 +1184,6 @@
 
                 valu = self.valu()
 
-<<<<<<< HEAD
         if self.model.props.get(name) is not None:
             # we have a prop <cmpr> <valu>!
             if self.nextchar() in cmprstart:
@@ -1209,7 +1197,7 @@
             # lift by prop only
             return s_ast.LiftProp(kids=(s_ast.Const(name),))
 
-        if self.core.getStormCmd(name) is not None:
+        if name in self.stormcmds:
 
             text = self.cmdtext()
             self.ignore(whitespace)
@@ -1282,20 +1270,6 @@
                 cent = s_ast.CaseEntry(kids=[subq])
                 kids.append(cent)
                 continue
-=======
-                return s_ast.LiftFormTag(kids=(form, tag, cmpr, valu))
-
-        elif name in self.stormcmds:
-
-            text = self.cmdtext()
-            self.ignore(whitespace)
-
-            # eat a trailing | from a command at the beginning
-            if self.nextstr('|'):
-                self.offs += 1
-
-            return s_ast.CmdOper(kids=(s_ast.Const(name), text))
->>>>>>> b703f1e8
 
             valu = self.casevalu()
             if not isinstance(valu, s_ast.Const):
@@ -1842,14 +1816,9 @@
 
         self.ignore(whitespace)
 
-<<<<<<< HEAD
         if self.nextstr('$'):
             varn = self.varname()
             return s_ast.TagVar(kids=[varn])
-=======
-        # a bit odd, but the tag could require quoting...
-        # if self.nextchar() == '"':
->>>>>>> b703f1e8
 
         text = self.noms(until=tagterm)
 
