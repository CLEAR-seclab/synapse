--- conflicted
+++ resolved
@@ -95,14 +95,9 @@
         '''
         with self.lock:
 
-<<<<<<< HEAD
             if size < self.size:
                 self._trunc(size)
                 return
-=======
-        if size < self.size:
-            raise s_common.BadAtomFile('resize() to smaller not supported', size=size, fsize=self.size)
->>>>>>> b0399d08
 
             if size == self.size:
                 return
