--- conflicted
+++ resolved
@@ -101,7 +101,7 @@
         # for options parsed from the query itself
         self.opts = {}
 
-<<<<<<< HEAD
+<< << << < HEAD
         # used by the di-graph projection logic
         self._graph_done = {}
         self._graph_want = collections.deque()
@@ -149,10 +149,7 @@
             if node is not None:
                 yield node, node.initPath()
 
-    async def _finiGraph(self):
-=======
-    def _finiGraph(self, runt):
->>>>>>> 6f5fc661
+    async def _finiGraph(self, runt):
 
         # gather up any remaining todo nodes
         while runt._graph_want:
@@ -162,17 +159,17 @@
             if runt._graph_done.get(ndef):
                 continue
 
-            node = runt.snap.getNodeByNdef(ndef)
+            node = await runt.snap.getNodeByNdef(ndef)
             if node is None:
                 continue
 
             path = runt.initPath(node)
 
-            self._iterGraph(runt, node, path)
+            await self._iterGraph(runt, node, path)
 
             yield node, path
 
-    def _iterGraph(self, runt, node, path):
+    async def _iterGraph(self, runt, node, path):
 
         runt._graph_done[node.ndef] = True
 
@@ -195,18 +192,7 @@
 
         path.meta('edges', edges)
 
-<<<<<<< HEAD
-    async def evaluate(self):
-        with self._getQuerySnap() as snap:
-            async for node, path in self._runQueryLoop(snap):
-                yield node, path
-
-    async def _runQueryLoop(self, snap):
-
-        snap.core._logStormQuery(self.text, self.user)
-=======
-    def iterNodePaths(self, runt):
->>>>>>> 6f5fc661
+    async def iterNodePaths(self, runt):
 
         self.core._logStormQuery(self.text, runt.user)
 
@@ -222,12 +208,12 @@
         for oper in self.kids:
             genr = oper.run(runt, genr)
 
-        for node, path in genr:
+        async for node, path in genr:
 
             runt.tick()
 
             if graph:
-                self._iterGraph(runt, node, path)
+                await self._iterGraph(runt, node, path)
 
             yield node, path
 
@@ -239,53 +225,9 @@
                 break
 
         if graph:
-<<<<<<< HEAD
             async for item in self._finiGraph():
                 yield item
 
-    def _getQuerySnap(self):
-        write = self.isWrite()
-        snap = self.view.snap()
-        snap.setUser(self.user)
-        return snap
-
-    #@s_glob.inpool
-    async def _runQueryThread(self, chan):
-
-        try:
-
-            count = 0
-
-            dopath = self.opts.get('path')
-            dorepr = self.opts.get('repr')
-
-            tick = s_common.now()
-
-            with self._getQuerySnap() as snap:
-
-                await chan.put(('init', {'tick': tick}))
-
-                snap.link(chan.put)
-
-                async for node, path in self._runQueryLoop(snap):
-                    pode = node.pack(dorepr=dorepr)
-                    pode[1].update(path.pack())
-                    chan.put(('node', pode))
-                    count += 1
-
-        except Exception as e:
-            logger.exception('error in storm execution')
-            chan.put(('err', s_common.err(e)))
-
-        finally:
-            tock = s_common.now()
-            took = tock - tick
-            chan.put(('fini', {'tock': tock, 'took': took, 'count': count}))
-            chan.put(None)
-=======
-            yield from self._finiGraph(runt)
->>>>>>> 6f5fc661
-
 class Oper(AstNode):
     pass
 
@@ -294,7 +236,7 @@
 
 class CmdOper(Oper):
 
-    def run(self, runt, genr):
+    async def run(self, runt, genr):
 
         name = self.kids[0].value()
         text = self.kids[1].value()
@@ -309,11 +251,12 @@
         if not scmd.hasValidOpts(runt.snap):
             return
 
-        yield from scmd.execStormCmd(runt, genr)
+        async for item in scmd.execStormCmd(runt, genr):
+            yield item
 
 class VarSetOper(Oper):
 
-    def run(self, runt, genr):
+    async def run(self, runt, genr):
 
         name = self.kids[0].value()
 
@@ -329,7 +272,7 @@
 
 class LiftOper(Oper):
 
-    def run(self, runt, genr):
+    async def run(self, runt, genr):
 
         yield from genr
 
@@ -422,7 +365,7 @@
     '''
     -> *
     '''
-    def run(self, runt, genr):
+    async def run(self, runt, genr):
 
         for node, path in genr:
 
@@ -468,7 +411,7 @@
     <- *
     '''
 
-    def run(self, runt, genr):
+    async def run(self, runt, genr):
 
         for node, path in genr:
 
@@ -496,7 +439,7 @@
 
 class PivotInFrom(PivotOper):
 
-    def run(self, runt, genr):
+    async def run(self, runt, genr):
 
         name = self.kids[0].value()
 
@@ -542,7 +485,7 @@
 
 class FormPivot(PivotOper):
 
-    def run(self, runt, genr):
+    async def run(self, runt, genr):
 
         name = self.kids[0].value()
 
@@ -632,7 +575,7 @@
 
 class PropPivotOut(PivotOper):
 
-    def run(self, runt, genr):
+    async def run(self, runt, genr):
 
         name = self.kids[0].value()
 
@@ -660,7 +603,7 @@
 
 class PropPivot(PivotOper):
 
-    def run(self, runt, genr):
+    async def run(self, runt, genr):
 
         name = self.kids[1].value()
 
@@ -914,7 +857,7 @@
 
         return self.kids[1].getLiftHints()
 
-    def run(self, runt, genr):
+    async def run(self, runt, genr):
 
         must = self.kids[0].value() == '+'
         func = self.kids[1].getCondEval(runt)
@@ -1026,7 +969,7 @@
 
 class EditNodeAdd(Edit):
 
-    def run(self, runt, genr):
+    async def run(self, runt, genr):
 
         name = self.kids[0].value()
         formtype = runt.snap.model.types.get(name)
@@ -1043,7 +986,7 @@
 
 class EditPropSet(Edit):
 
-    def run(self, runt, genr):
+    async def run(self, runt, genr):
 
         name = self.kids[0].value()
 
@@ -1063,7 +1006,7 @@
 
 class EditPropDel(Edit):
 
-    def run(self, runt, genr):
+    async def run(self, runt, genr):
 
         name = self.kids[0].value()
 
@@ -1081,7 +1024,7 @@
 
 class EditUnivDel(Edit):
 
-    def run(self, runt, genr):
+    async def run(self, runt, genr):
 
         name = self.kids[0].value()
 
@@ -1097,7 +1040,7 @@
 
 class EditTagAdd(Edit):
 
-    def run(self, runt, genr):
+    async def run(self, runt, genr):
 
         name = self.kids[0].value()
         hasval = len(self.kids) > 1
@@ -1119,7 +1062,7 @@
 
 class EditTagDel(Edit):
 
-    def run(self, runt, genr):
+    async def run(self, runt, genr):
 
         name = self.kids[0].value()
         parts = name.split('.')
