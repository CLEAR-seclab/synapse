<<<<<<< HEAD
import asyncio
=======
import fnmatch
>>>>>>> d986e3cd
import logging
import collections

import synapse.exc as s_exc
import synapse.glob as s_glob
import synapse.common as s_common

import synapse.lib.coro as s_coro
import synapse.lib.cache as s_cache
import synapse.lib.types as s_types

logger = logging.getLogger(__name__)

async def agenrofone(item):
    yield item

class AstNode:
    '''
    Base class for all nodes in the STORM abstract syntax tree.
    '''

    def __init__(self, kids=()):
        self.kids = []
        [self.addKid(k) for k in kids]

    def addKid(self, astn):

        indx = len(self.kids)
        self.kids.append(astn)

        astn.parent = self
        astn.pindex = indx

    def setKid(self, indx, astn):

        self.kids[indx] = astn

        astn.parent = self
        astn.pindex = indx

    def replace(self, astn):
        self.parent.setKid(self.pindex, astn)

    def sibling(self, offs=1):
        '''
        Return sibling node by relative offset from self.
        '''
        indx = self.pindex + offs

        if indx < 0:
            return None

        if indx >= len(self.parent.kids):
            return None

        return self.parent.kids[indx]

    def iterright(self):
        '''
        Yield "rightward" siblings until None.
        '''
        offs = 1
        while True:

            sibl = self.sibling(offs)
            if sibl is None:
                break

            yield sibl
            offs += 1

    def format(self, depth=0):

        yield (depth, self.repr())

        for kid in self.kids:
            for item in kid.format(depth=depth + 1):
                yield item

    def repr(self):
        return self.__class__.__name__

    def init(self, core):
        self.core = core
        [k.init(core) for k in self.kids]
        self.prepare()

    def prepare(self):
        pass

    def optimize(self):
        [k.optimize() for k in self.kids]

class Query(AstNode):

    def __init__(self, core, kids=()):

        AstNode.__init__(self, kids=kids)

        self.core = core
        self.text = ''

        # for options parsed from the query itself
        self.opts = {}

    def setUser(self, user):
        self.user = user

    def isWrite(self):
        return any(o.iswrite for o in self.kids)

    def cancel(self):

        if self.snap is not None:
            self.snap.cancel()

        self.canceled = True

    async def execute(self):

        chan = asyncio.Queue(maxsize=10)

        coro = self._runQueryThread(chan)

        s_glob.plex.coroLoopTask(coro)

        while not self.canceled:

            item = await chan.get()
            if item is None:
                return

            yield item

    async def getInput(self, snap):
        for ndef in self.opts.get('ndefs', ()):
            node = await snap.getNodeByNdef(ndef)
            if node is not None:
                yield node, node.initPath()
        for iden in self.opts.get('idens', ()):
            buid = s_common.uhex(iden)
            node = await snap.getNodeByBuid(buid)
            if node is not None:
                yield node, node.initPath()

    async def _finiGraph(self, runt):

        # gather up any remaining todo nodes
        while runt._graph_want:

            ndef = runt._graph_want.popleft()

            if runt._graph_done.get(ndef):
                continue

            node = await runt.snap.getNodeByNdef(ndef)
            if node is None:
                continue

            path = runt.initPath(node)

            await self._iterGraph(runt, node, path)

            yield node, path

    async def _iterGraph(self, runt, node, path):

        runt._graph_done[node.ndef] = True

        done = {}
        edges = []

        for name, ndef in node.getNodeRefs():

            if done.get(ndef):
                continue

            done[ndef] = True

            iden = s_common.ehex(s_common.buid(ndef))

            edges.append((iden, {}))

            if not runt._graph_done.get(ndef):
                runt._graph_want.append(ndef)

        path.meta('edges', edges)

    async def run(self, runt, genr):

        for oper in self.kids:
            genr = oper.run(runt, genr)

        async for node, path in genr:

            runt.tick()

            yield node, path

    async def iterNodePaths(self, runt):

        self.core._logStormQuery(self.text, runt.user)

        count = 0

        graph = runt.getOpt('graph')

        self.optimize()

        # turtles all the way down...
        genr = runt.getInput()

        for oper in self.kids:
            genr = oper.run(runt, genr)

        async for node, path in genr:

            runt.tick()

            if graph:
                await self._iterGraph(runt, node, path)

            yield node, path

            count += 1

            limit = runt.getOpt('limit')
            if limit is not None and count >= limit:
                await runt.printf('limit reached: %d' % (limit,))
                break

        if graph:
            async for item in self._finiGraph(runt):
                yield item

class Oper(AstNode):
    pass

class SubQuery(Oper):

    async def run(self, runt, genr):

        subq = self.kids[0]

        async for item in genr:
            await s_common.aspin(subq.run(runt, agenrofone(item)))

            yield item

class CmdOper(Oper):

    async def run(self, runt, genr):

        name = self.kids[0].value()
        text = self.kids[1].value()

        ctor = runt.snap.core.getStormCmd(name)
        if ctor is None:
            mesg = 'Storm command not found.'
            raise s_exc.NoSuchName(name=name, mesg=mesg)

        scmd = ctor(text)

        if not await scmd.hasValidOpts(runt.snap):
            return

        async for item in scmd.execStormCmd(runt, genr):
            yield item

class VarSetOper(Oper):

    async def run(self, runt, genr):

        name = self.kids[0].value()

        if isinstance(self.kids[1], Value):
            valu = self.kids[1].value()
            runt.vars[name] = valu

        async for node, path in genr:
            valu = self.kids[1].compute(runt, node, path)
            path.set(name, valu)
            runt.vars[name] = valu
            yield node, path

class LiftOper(Oper):

    async def run(self, runt, genr):

        async for x in genr:
            yield x

        async for node in self.lift(runt):
            yield node, runt.initPath(node)

class LiftTag(LiftOper):

    async def lift(self, runt):
        tag = self.kids[0].value()
        async for node in runt.snap._getNodesByTag(tag):
            yield node

class LiftTagTag(LiftOper):
    '''
    ##foo.bar
    '''

    def lift(self, runt):

        todo = collections.deque()

        tag = self.kids[0].value()

        node = runt.snap.getNodeByNdef(('syn:tag', tag))
        if node is None:
            return

        todo.append(node)

        done = set()
        while todo:

            node = todo.popleft()

            tagname = node.ndef[1]
            if tagname in done:
                continue

            done.add(tagname)
            for node in runt.snap._getNodesByTag(tagname):

                if node.form.name == 'syn:tag':
                    todo.append(node)
                    continue

                yield node

class LiftFormTag(LiftOper):

    async def lift(self, runt):

        form = self.kids[0].value()
        tag = self.kids[1].value()

        cmpr = None
        valu = None

        if len(self.kids) == 4:
            cmpr = self.kids[2].value()
            valu = self.kids[3].runtval(runt)

        async for node in runt.snap._getNodesByFormTag(form, tag, valu=valu, cmpr=cmpr):
            yield node

class LiftProp(LiftOper):

    async def lift(self, runt):

        name = self.kids[0].value()

        cmpr = None
        valu = None

        if len(self.kids) == 3:
            cmpr = self.kids[1].value()
            valu = self.kids[2].runtval(runt)

        # If its a secondary prop, there's no optimization
        if runt.snap.model.forms.get(name) is None:
            async for node in runt.snap.getNodesBy(name, valu=valu, cmpr=cmpr):
                yield node
            return

        if cmpr is not None:
            async for node in runt.snap.getNodesBy(name, valu=valu, cmpr=cmpr):
                yield node
            return

        # lifting by a form only is pretty bad, maybe
        # we can pick up a near by filter based hint...
        for oper in self.iterright():

            if isinstance(oper, FiltOper):

                for hint in oper.getLiftHints():

                    if hint[0] == 'tag':
                        tagname = hint[1].get('name')
                        async for node in runt.snap._getNodesByFormTag(name, tagname):
                            yield node
                        return

            # we can skip other lifts but that's it...
            if isinstance(oper, LiftOper):
                continue

            break

        async for node in runt.snap.getNodesBy(name, valu=valu, cmpr=cmpr):
            yield node

class LiftPropBy(LiftOper):

    async def lift(self, runt):

        name = self.kids[0].value()
        cmpr = self.kids[1].value()

        valu = self.kids[2].runtval(runt)

        async for node in runt.snap.getNodesBy(name, valu, cmpr=cmpr):
            yield node

class PivotOper(Oper):

    def __init__(self, kids=(), isjoin=False):
        Oper.__init__(self, kids=kids)
        self.isjoin = isjoin

class PivotOut(PivotOper):
    '''
    -> *
    '''
    async def run(self, runt, genr):

        async for node, path in genr:

            if self.isjoin:
                yield node, path

            # <syn:tag> -> * is "from tags to nodes with tags"
            if node.form.name == 'syn:tag':

                for pivo in runt.snap._getNodesByTag(node.ndef[1]):
                    yield pivo, path.fork(pivo)

                continue

            if isinstance(node.form.type, s_types.Edge):
                n2def = node.get('n2')
                pivo = await runt.snap.getNodeByNdef(n2def)
                yield pivo, path.fork(pivo)
                continue

            for name, valu in node.props.items():

                prop = node.form.props.get(name)

                if prop is None:
                    # this should be impossible
                    logger.warning(f'node prop is not form prop: {node.form.name} {name}')
                    continue

                # if the outbound prop is an ndef...
                if isinstance(prop.type, s_types.Ndef):
                    pivo = await runt.snap.getNodeByNdef(valu)
                    if pivo is None:
                        continue

                    yield pivo, path.fork(pivo)
                    continue

                form = runt.snap.model.forms.get(prop.type.name)
                if form is None:
                    continue

                pivo = await runt.snap.getNodeByNdef((form.name, valu))
                if pivo is None:
                    continue

                yield pivo, path.fork(pivo)

class PivotToTags(PivotOper):
    '''
    -> #                pivot to all leaf tag nodes
    -> #*               pivot to all tag nodes
    -> #cno.*           pivot to all tag nodes which match cno.*
    -> #foo.bar         pivot to the tag node foo.bar if present
    '''
    def run(self, runt, genr):

        leaf = False
        mval = self.kids[0].value()

        if not mval:

            leaf = True
            def filter(x):
                return True

        elif mval.find('*') != -1:

            # glob matcher...
            def filter(x):
                return fnmatch.fnmatch(x, mval)

        else:

            def filter(x):
                return x == mval

        for node, path in genr:

            if self.isjoin:
                yield node, path

            for name, valu in node.getTags(leaf=leaf):

                if not filter(name):
                    continue

                pivo = runt.snap.getNodeByNdef(('syn:tag', name))
                if pivo is None:
                    continue

                yield pivo, path.fork(pivo)

class PivotIn(PivotOper):
    '''
    <- *
    '''

    async def run(self, runt, genr):

        async for node, path in genr:

            if self.isjoin:
                yield node, path

            # if it's a graph edge, use :n2
            if isinstance(node.form.type, s_types.Edge):

                ndef = node.get('n1')

                pivo = await runt.snap.getNodeByNdef(ndef)
                if pivo is None:
                    continue

                yield pivo, path.fork(pivo)

                continue

            name, valu = node.ndef

            for prop in runt.snap.model.propsbytype.get(name, ()):
                async for pivo in runt.snap.getNodesBy(prop.full, valu):
                    yield pivo, path.fork(pivo)

class PivotInFrom(PivotOper):

    async def run(self, runt, genr):

        name = self.kids[0].value()

        form = runt.snap.model.forms.get(name)
        if form is None:
            raise s_exc.NoSuchForm(name=name)

        # <- edge
        if isinstance(form.type, s_types.Edge):

            full = form.name + ':n2'

            async for node, path in genr:

                if self.isjoin:
                    yield node, path

                async for pivo in runt.snap.getNodesBy(full, node.ndef):
                    yield pivo, path.fork(pivo)

            return

        # edge <- form
        async for node, path in genr:

            if self.isjoin:
                yield node, path

            if not isinstance(node.form.type, s_types.Edge):
                continue

            # dont bother traversing edges to the wrong form
            if node.get('n1:form') != form.name:
                continue

            n1def = node.get('n1')

            pivo = await runt.snap.getNodeByNdef(n1def)
            if pivo is None:
                continue

            yield pivo, path.fork(pivo)

class FormPivot(PivotOper):

    async def run(self, runt, genr):

        name = self.kids[0].value()

        prop = runt.snap.model.props.get(name)
        if prop is None:
            raise s_exc.NoSuchProp(name=name)

        # -> baz:ndef
        if isinstance(prop.type, s_types.Ndef):

            async for node, path in genr:

                if self.isjoin:
                    yield node, path

                async for pivo in runt.snap.getNodesBy(prop.full, node.ndef):
                    yield pivo, path.fork(pivo)

            return

        if not prop.isform:

            # plain old pivot...
            async for node, path in genr:

                if self.isjoin:
                    yield node, path

                valu = node.ndef[1]

                # TODO cache/bypass normalization in loop!
                async for pivo in runt.snap.getNodesBy(prop.full, valu):
                    yield pivo, path.fork(pivo)

        # form -> form pivot is nonsensical. Lets help out...

        # if dest form is a subtype of a graph "edge", use N1 automatically
        if isinstance(prop.type, s_types.Edge):

            full = prop.name + ':n1'

            async for node, path in genr:

                if self.isjoin:
                    yield node, path

                async for pivo in runt.snap.getNodesBy(full, node.ndef):
                    yield pivo, path.fork(pivo)

            return

        # form name and type name match
        destform = prop.name

        @s_cache.memoize()
        def getsrc(form):
            for name, prop in form.props.items():
                if prop.type.name == destform:
                    return name

        async for node, path in genr:

            if self.isjoin:
                yield node, path

            # <syn:tag> -> <form> is "from tags to nodes" pivot
            if node.form.name == 'syn:tag' and prop.isform:
                for pivo in runt.snap.getNodesBy(f'{prop.name}#{node.ndef[1]}'):
                    yield pivo, path.fork(pivo)

            # if the source node is a graph edge, use n2
            if isinstance(node.form.type, s_types.Edge):

                n2def = node.get('n2')
                if n2def[0] != destform:
                    continue

                pivo = await runt.snap.getNodeByNdef(node.get('n2'))
                yield pivo, path.fork(pivo)

                continue

            name = getsrc(node.form)
            if name is None:
                continue

            # TODO: bypass normalization
            valu = node.get(name)

            async for pivo in runt.snap.getNodesBy(prop.name, valu):
                yield pivo, path.fork(pivo)

class PropPivotOut(PivotOper):

    async def run(self, runt, genr):

        name = self.kids[0].value()

        async for node, path in genr:

            prop = node.form.props.get(name)
            if prop is None:
                continue

            valu = node.get(name)
            if valu is None:
                continue

            # ndef pivot out syntax...
            # :ndef -> *
            if isinstance(prop.type, s_types.Ndef):
                pivo = await runt.snap.getNodeByNdef(valu)
                yield pivo, path.fork(pivo)
                continue

            # :ipv4 -> *
            ndef = (prop.type.name, valu)
            pivo = await runt.snap.getNodeByNdef(ndef)
            yield pivo, path.fork(pivo)

class PropPivot(PivotOper):

    async def run(self, runt, genr):

        name = self.kids[1].value()

        prop = runt.snap.model.props.get(name)
        if prop is None:
            raise s_exc.NoSuchProp(name=name)

        # TODO if we are pivoting to a form, use ndef!

        async for node, path in genr:

            if self.isjoin:
                yield node, path

            valu = self.kids[0].compute(runt, node, path)
            if valu is None:
                continue

            # TODO cache/bypass normalization in loop!
            try:
                async for pivo in runt.snap.getNodesBy(prop.full, valu):
                    yield pivo, path.fork(pivo)
            except (s_exc.BadTypeValu, s_exc.BadLiftValu) as e:
                logger.warning('Caught error during pivot', exc_info=e)
                items = e.items()
                mesg = items.pop('mesg', '')
                mesg = ': '.join((f'{e.__class__.__qualname__} [{repr(valu)}] during pivot', mesg))
                await runt.snap.warn(mesg, **items)

class Cond(AstNode):

    def getLiftHints(self):
        return ()

    def getCondEval(self, runt):
        raise s_exc.NoSuchImpl(name=f'{self.__class__.__name__}.evaluate()')

class SubqCond(Cond):

    def getCondEval(self, runt):

        subq = self.kids[0]

        async def cond(node, path):
            genr = agenrofone((node, path))
            async for _ in subq.run(runt, genr):
                return True
            return False

        return cond

class OrCond(Cond):
    '''
    <cond> or <cond>
    '''
    def getCondEval(self, runt):

        cond0 = self.kids[0].getCondEval(runt)
        cond1 = self.kids[1].getCondEval(runt)

        def cond(node, path):

            if cond0(node, path):
                return True

            return cond1(node, path)

        return cond

class AndCond(Cond):
    '''
    <cond> and <cond>
    '''
    def getLiftHints(self):
        h0 = self.kids[0].getLiftHints()
        h1 = self.kids[1].getLiftHints()
        return h0 + h1

    def getCondEval(self, runt):

        cond0 = self.kids[0].getCondEval(runt)
        cond1 = self.kids[1].getCondEval(runt)

        def cond(node, path):

            if not cond0(node, path):
                return False

            return cond1(node, path)

        return cond

class NotCond(Cond):
    '''
    not <cond>
    '''

    def getCondEval(self, runt):

        kidcond = self.kids[0].getCondEval(runt)

        def cond(node, path):
            return not kidcond(node, path)

        return cond

class TagCond(Cond):
    '''
    #foo.bar
    '''
    def getLiftHints(self):
        name = self.kids[0].value()
        return (
            ('tag', {'name': name}),
        )

    def getCondEval(self, runt):

        name = self.kids[0].value()

        def cond(node, path):
            return node.tags.get(name) is not None

        return cond

class HasRelPropCond(Cond):

    def getCondEval(self, runt):

        name = self.kids[0].value()

        def cond(node, path):
            return node.has(name)

        return cond

class HasAbsPropCond(Cond):

    def getCondEval(self, runt):

        name = self.kids[0].value()

        prop = runt.snap.model.props.get(name)
        if prop is None:
            raise s_exc.NoSuchProp(name=name)

        if prop.isform:

            def cond(node, path):
                return node.form.name == prop.name

            return cond

        def cond(node, path):

            if node.form.name != prop.form.name:
                return False

            return node.has(prop.name)

        return cond

class AbsPropCond(Cond):

    def getCondEval(self, runt):

        name = self.kids[0].value()
        cmpr = self.kids[1].value()

        prop = runt.snap.model.props.get(name)
        if prop is None:
            raise s_exc.NoSuchProp(name=name)

        ctor = prop.type.getCmprCtor(cmpr)
        if ctor is None:
            raise s_exc.NoSuchCmpr(cmpr=cmpr, name=prop.type.name)

        if prop.isform:

            def cond(node, path):

                if node.ndef[0] != name:
                    return False

                val1 = node.ndef[1]
                val2 = self.kids[2].compute(runt, node, path)

                return ctor(val2)(val1)

            return cond

        def cond(node, path):
            val1 = node.get(prop.name)
            if val1 is None:
                return False

            val2 = self.kids[2].compute(runt, node, path)
            return ctor(val2)(val1)

        return cond

class TagValuCond(Cond):

    def getCondEval(self, runt):

        name = self.kids[0].value()
        cmpr = self.kids[1].value()

        ival = runt.snap.model.type('ival')

        cmprctor = ival.getCmprCtor(cmpr)
        if cmprctor is None:
            raise s_exc.NoSuchCmpr(cmpr=cmpr, name=ival.name)

        if isinstance(self.kids[2], Const):

            valu = self.kids[2].value()

            cmpr = cmprctor(valu)

            def cond(node, path):
                return cmpr(node.tags.get(name))

            return cond

        # it's a runtime value...
        def cond(node, path):
            valu = self.kids[2].compute(runt, node, path)
            return cmprctor(valu)(node.tags.get(name))

        return cond

class RelPropCond(Cond):
    '''
    :foo:bar <cmpr> <value>
    '''
    def getCondEval(self, runt):

        name = self.kids[0].value()
        cmpr = self.kids[1].value()

        def cond(node, path):

            prop = node.form.props.get(name)
            if prop is None:
                return False

            valu = node.get(prop.name)
            if valu is None:
                return False

            xval = self.kids[2].compute(runt, node, path)
            func = prop.type.getCmprCtor(cmpr)(xval)

            return func(valu)

        return cond

class FiltOper(Oper):

    def getLiftHints(self):

        if self.kids[0].value() != '+':
            return ()

        return self.kids[1].getLiftHints()

    async def run(self, runt, genr):

        must = self.kids[0].value() == '+'
        func = self.kids[1].getCondEval(runt)

        async for node, path in genr:
            answ = await s_coro.ornot(func, node, path)
            if (must and answ) or (not must and not answ):
                yield node, path

class CompValue(AstNode):

    def compute(self, runt, node, path):
        raise s_exc.NoSuchImpl(name=f'{self.__class__.__name__}.compute()')

class RunValue(AstNode):

    def runtval(self, runt):
        return self.value()

    def compute(self, runt, node, path):
        return self.runtval(runt)

class RelPropValue(CompValue):

    def prepare(self):
        self.name = self.kids[0].value()

    def compute(self, runt, node, path):
        return node.get(self.name)

class UnivPropValue(CompValue):

    def prepare(self):
        self.name = self.kids[0].value()

    def compute(self, runt, node, path):
        return node.get(self.name)

class TagPropValue(CompValue):

    def prepare(self):
        self.name = self.kids[0].value()

    def compute(self, runt, node, path):
        return node.getTag(self.name)

class VarValue(RunValue):

    def prepare(self):
        self.name = self.kids[0].value()

    def runtval(self, runt):
        return runt.vars.get(self.name)

    def compute(self, runt, node, path):
        valu = path.get(self.name, s_common.novalu)
        if valu is s_common.novalu:
            raise s_exc.NoSuchVar(name=self.name)
        return valu

class Value(RunValue):

    def __init__(self, valu, kids=()):
        RunValue.__init__(self, kids=kids)
        self.valu = valu

    def runtval(self, runt):
        return self.value()

    def compute(self, runt, node, path):
        return self.value()

    def value(self):
        return self.valu

class TagMatch(Value):
    pass

class Cmpr(Value):

    def repr(self):
        return 'Cmpr: %r' % (self.text,)

class Const(Value):

    def repr(self):
        return 'Const: %s' % (self.valu,)

class List(Value):

    def repr(self):
        return 'List: %s' % (self.valu,)

    def runtval(self, runt):
        return [k.runtval(runt) for k in self.kids]

    def compute(self, runt, node, path):
        return [k.compute(runt, node, path) for k in self.kids]

    def value(self):
        return [k.value() for k in self.kids]

class Tag(Value):

    def repr(self):
        return 'Tag: #%s' % (self.valu,)

class RelProp(Value):

    def repr(self):
        return 'RelProp: %r' % (self.valu,)

class UnivProp(Value):

    def repr(self):
        return 'UnivProp: %r' % (self.valu,)

class AbsProp(Value):

    def repr(self):
        return f'AbsProp: {self.valu}'

class Edit(Oper):
    pass

class EditNodeAdd(Edit):

    async def run(self, runt, genr):

        name = self.kids[0].value()
        formtype = runt.snap.model.types.get(name)

        async for x in genr:
            yield x

        runt.allowed('node:add', name)

        kval = self.kids[1].runtval(runt)

        for valu in formtype.getTypeVals(kval):
            node = await runt.snap.addNode(name, valu)
            yield node, runt.initPath(node)

class EditPropSet(Edit):

    async def run(self, runt, genr):

        name = self.kids[0].value()

        async for node, path in genr:

            valu = self.kids[1].compute(runt, node, path)

            prop = node.form.props.get(name)
            if prop is None:
                raise s_exc.NoSuchProp(name=name, form=node.form.name)

            runt.allowed('prop:set', prop.full)

            await node.set(name, valu)

            yield node, path

class EditPropDel(Edit):

    async def run(self, runt, genr):

        name = self.kids[0].value()

        async for node, path in genr:

            prop = node.form.props.get(name)
            if prop is None:
                raise s_exc.NoSuchProp(name=name, form=node.form.name)

            runt.allowed('prop:del', prop.full)

            await node.pop(name)

            yield node, path

class EditUnivDel(Edit):

    async def run(self, runt, genr):

        name = self.kids[0].value()

        univ = runt.snap.model.props.get(name)
        if univ is None:
            raise s_exc.NoSuchProp(name=name)

        runt.allowed('prop:del', name)

        async for node, path in genr:
            await node.pop(name)
            yield node, path

class EditTagAdd(Edit):

    async def run(self, runt, genr):

        name = self.kids[0].value()
        hasval = len(self.kids) > 1

        valu = (None, None)

        parts = name.split('.')

        async for node, path in genr:

            runt.allowed('tag:add', *parts)

            if hasval:
                valu = self.kids[1].compute(runt, node, path)

            await node.addTag(name, valu=valu)

            yield node, path

class EditTagDel(Edit):

    async def run(self, runt, genr):

        name = self.kids[0].value()
        parts = name.split('.')

        async for node, path in genr:

            runt.allowed('tag:del', *parts)

            await node.delTag(name)

            yield node, path<|MERGE_RESOLUTION|>--- conflicted
+++ resolved
@@ -1,8 +1,5 @@
-<<<<<<< HEAD
 import asyncio
-=======
 import fnmatch
->>>>>>> d986e3cd
 import logging
 import collections
 
@@ -310,13 +307,13 @@
     ##foo.bar
     '''
 
-    def lift(self, runt):
+    async def lift(self, runt):
 
         todo = collections.deque()
 
         tag = self.kids[0].value()
 
-        node = runt.snap.getNodeByNdef(('syn:tag', tag))
+        node = await runt.snap.getNodeByNdef(('syn:tag', tag))
         if node is None:
             return
 
@@ -332,7 +329,7 @@
                 continue
 
             done.add(tagname)
-            for node in runt.snap._getNodesByTag(tagname):
+            async for node in runt.snap._getNodesByTag(tagname):
 
                 if node.form.name == 'syn:tag':
                     todo.append(node)
@@ -436,7 +433,7 @@
             # <syn:tag> -> * is "from tags to nodes with tags"
             if node.form.name == 'syn:tag':
 
-                for pivo in runt.snap._getNodesByTag(node.ndef[1]):
+                async for pivo in runt.snap._getNodesByTag(node.ndef[1]):
                     yield pivo, path.fork(pivo)
 
                 continue
@@ -482,7 +479,7 @@
     -> #cno.*           pivot to all tag nodes which match cno.*
     -> #foo.bar         pivot to the tag node foo.bar if present
     '''
-    def run(self, runt, genr):
+    async def run(self, runt, genr):
 
         leaf = False
         mval = self.kids[0].value()
@@ -490,6 +487,7 @@
         if not mval:
 
             leaf = True
+
             def filter(x):
                 return True
 
@@ -504,7 +502,7 @@
             def filter(x):
                 return x == mval
 
-        for node, path in genr:
+        async for node, path in genr:
 
             if self.isjoin:
                 yield node, path
@@ -514,7 +512,7 @@
                 if not filter(name):
                     continue
 
-                pivo = runt.snap.getNodeByNdef(('syn:tag', name))
+                pivo = await runt.snap.getNodeByNdef(('syn:tag', name))
                 if pivo is None:
                     continue
 
@@ -667,7 +665,7 @@
 
             # <syn:tag> -> <form> is "from tags to nodes" pivot
             if node.form.name == 'syn:tag' and prop.isform:
-                for pivo in runt.snap.getNodesBy(f'{prop.name}#{node.ndef[1]}'):
+                async for pivo in runt.snap.getNodesBy(f'{prop.name}#{node.ndef[1]}'):
                     yield pivo, path.fork(pivo)
 
             # if the source node is a graph edge, use n2
