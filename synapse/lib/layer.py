'''
The layer library contains the base Layer object and helpers used for
cortex construction.
'''
import asyncio
import logging
import collections

import regex

import synapse.common as s_common

import synapse.exc as s_exc

import synapse.lib.base as s_base
<<<<<<< HEAD
import synapse.lib.cell as s_cell
import synapse.lib.msgpack as s_msgpack
=======
>>>>>>> 64c98af5

logger = logging.getLogger(__name__)

FAIR_ITERS = 10  # every this many rows, yield CPU to other tasks

class Encoder(collections.defaultdict):
    def __missing__(self, name):
        return name.encode('utf8') + b'\x00'

class Utf8er(collections.defaultdict):
    def __missing__(self, name):
        return name.encode('utf8')

class LayerApi(s_cell.CellApi):

    async def __anit__(self, core, link, user, layr):

        await s_cell.CellApi.__anit__(self, core, link, user)

        self.layr = layr
        self.liftperm = ('layer:lift', self.layr.iden)
        self.storperm = ('layer:stor', self.layr.iden)

    def allowed(self, perm):
        if not self.user.allowed(perm):
            raise s_exc.AuthDeny(user=self.user.name, perm=perm)

    async def getLiftRows(self, lops):
        self.allowed(self.liftperm)
        async for item in self.layr.getLiftRows(lops):
            yield item

    async def iterFormRows(self, form):
        self.allowed(self.liftperm)
        async for item in self.layr.iterFormRows(form):
            yield item

    async def iterPropRows(self, form, prop):
        self.allowed(self.liftperm)
        async for item in self.layr.iterPropRows(form, prop):
            yield item

    async def iterUnivRows(self, univ):
        self.allowed(self.liftperm)
        async for item in self.layr.iterUnivRows(univ):
            yield item

    async def stor(self, sops):
        self.allowed(self.storperm)
        return await self.layr.stor(sops)

    async def commit(self):
        self.allowed(self.storperm)
        return await self.layr.commit()

    async def getBuidProps(self, buid):
        self.allowed(self.liftperm)
        return await self.layr.getBuidProps(buid)

    async def getModelVers(self):
        return await self.layr.getModelVers()

    async def getOffset(self, iden):
        return await self.layr.getOffset(iden)

    async def setOffset(self, iden, valu):
        return await self.layr.setOffset(iden, valu)

    async def splices(self, offs, size):
        self.allowed(self.liftperm)
        async for item in self.layr.splices(offs, size):
            yield item

class Layer(s_base.Base):
    '''
    The base class for a cortex layer.
    '''
    confdefs = ()

    async def __anit__(self, core, node):

        await s_base.Base.__anit__(self)

        self.core = core
        self.node = node
        self.iden = node.name()

        self.info = await node.dict()
        self.info.setdefault('owner', 'root')

        self.owner = self.info.get('owner')

        self.conf = await (await node.open('config')).dict()

        for name, info in self.confdefs:

            dval = info.get('defval', s_common.novalu)
            if dval is s_common.novalu:
                continue

            self.conf.setdefault(name, dval)

        self.dirn = s_common.gendir(core.dirn, 'layers', self.iden)

        self._lift_funcs = {
            'indx': self._liftByIndx,
            'prop:re': self._liftByPropRe,
            'univ:re': self._liftByUnivRe,
            'form:re': self._liftByFormRe,
            'prop:ival': self._liftByPropIval,
            'univ:ival': self._liftByUnivIval,
            'form:ival': self._liftByFormIval,
        }

        self._stor_funcs = {
            'prop:set': self._storPropSet,
            'prop:del': self._storPropDel,
            'buid:set': self._storBuidSet,
        }

        self.indxfunc = {
            'eq': self._rowsByEq,
            'pref': self._rowsByPref,
            'range': self._rowsByRange,
        }

        self.fresh = False
        self.canrev = True
        self.spliced = asyncio.Event(loop=self.loop)
        self.splicelist = []
        self.onfini(self.spliced.set)

    @classmethod
    async def validate(conf):
        raise NotImplementedError

    async def splicelistAppend(self, mesg):
        self.splicelist.append(mesg)

    async def getLiftRows(self, lops):
        for oper in lops:

            func = self._lift_funcs.get(oper[0])
            if func is None:
                raise s_exc.NoSuchLift(name=oper[0])

            async for row in func(oper):
                yield row

    async def stor(self, sops):
        '''
        Execute a series of storage operations.
        '''
        for oper in sops:
            func = self._stor_funcs.get(oper[0])
            if func is None:
                raise s_exc.NoSuchStor(name=oper[0])
            await func(oper)

    async def _liftByFormRe(self, oper):

        form, query, info = oper[1]

        regx = regex.compile(query)

        count = 0

        async for buid, valu in self.iterFormRows(form):

            count += 1
            if not count % FAIR_ITERS:
                await asyncio.sleep(0)  # give other tasks a chance

            # for now... but maybe repr eventually?
            if not isinstance(valu, str):
                valu = str(valu)

            if not regx.search(valu):
                continue

            yield (buid, )

    async def _liftByUnivRe(self, oper):

        prop, query, info = oper[1]

        regx = regex.compile(query)

        count = 0

        async for buid, valu in self.iterUnivRows(prop):

            count += 1
            if not count % FAIR_ITERS:
                await asyncio.sleep(0)  # give other tasks a chance

            # for now... but maybe repr eventually?
            if not isinstance(valu, str):
                valu = str(valu)

            if not regx.search(valu):
                continue

            yield (buid, )

    async def _liftByPropRe(self, oper):
        # ('regex', (<form>, <prop>, <regex>, info))
        form, prop, query, info = oper[1]

        regx = regex.compile(query)

        count = 0

        # full table scan...
        async for buid, valu in self.iterPropRows(form, prop):

            count += 1
            if not count % FAIR_ITERS:
                await asyncio.sleep(0)  # give other tasks a chance

            # for now... but maybe repr eventually?
            if not isinstance(valu, str):
                valu = str(valu)

            if not regx.search(valu):
                continue

            # yield buid, form, prop, valu
            yield (buid, )

    # TODO: Hack until we get interval trees pushed all the way through
    def _cmprIval(self, item, othr):

        if othr[0] >= item[1]:
            return False

        if othr[1] <= item[0]:
            return False

        return True

    async def _liftByPropIval(self, oper):
        form, prop, ival = oper[1]
        count = 0
        async for buid, valu in self.iterPropRows(form, prop):
            count += 1

            if not count % FAIR_ITERS:
                await asyncio.sleep(0)

            if type(valu) not in (list, tuple):
                continue

            if len(valu) != 2:
                continue

            if not self._cmprIval(ival, valu):
                continue

            yield (buid, )

    async def _liftByUnivIval(self, oper):
        _, prop, ival = oper[1]
        count = 0
        async for buid, valu in self.iterUnivRows(prop):
            count += 1

            if not count % FAIR_ITERS:
                await asyncio.sleep(0)

            if type(valu) not in (list, tuple):
                continue

            if len(valu) != 2:
                continue

            if not self._cmprIval(ival, valu):
                continue

            yield (buid, )

    async def _liftByFormIval(self, oper):
        _, form, ival = oper[1]
        count = 0
        async for buid, valu in self.iterFormRows(form):
            count += 1

            if not count % FAIR_ITERS:
                await asyncio.sleep(0)

            if type(valu) not in (list, tuple):
                continue

            if len(valu) != 2:
                continue

            if not self._cmprIval(ival, valu):
                continue

            yield (buid, )

    # The following functions are abstract methods that must be implemented by a subclass

    async def getModelVers(self):  # pragma: no cover
        raise NotImplementedError

    async def setModelVers(self, vers):  # pragma: no cover
        raise NotImplementedError

    async def setOffset(self, iden, offs):  # pragma: no cover
        raise NotImplementedError

    async def getOffset(self, iden):  # pragma: no cover
        raise NotImplementedError

    async def abort(self):  # pragma: no cover
        raise NotImplementedError

    async def commit(self):  # pragma: no cover
        raise NotImplementedError

    async def getBuidProps(self, buid):  # pragma: no cover
        raise NotImplementedError

    async def _storPropSet(self, oper):  # pragma: no cover
        raise NotImplementedError

    async def _storBuidSet(self, oper):  # pragma: no cover
        raise NotImplementedError

    async def _storPropDel(self, oper):  # pragma: no cover
        raise NotImplementedError

    async def _liftByIndx(self, oper):  # pragma: no cover
        raise NotImplementedError

    async def _rowsByEq(self, curs, pref, valu):  # pragma: no cover
        raise NotImplementedError

    async def _rowsByPref(self, curs, pref, valu):  # pragma: no cover
        raise NotImplementedError

    async def _rowsByRange(self, curs, pref, valu):  # pragma: no cover
        raise NotImplementedError

    async def iterFormRows(self, form):  # pragma: no cover
        '''
        Iterate (buid, valu) rows for the given form in this layer.
        '''
        raise NotImplementedError

    async def iterPropRows(self, form, prop):  # pragma: no cover
        '''
        Iterate (buid, valu) rows for the given form:prop in this layer.
        '''
        raise NotImplementedError

    async def iterUnivRows(self, prop):  # pragma: no cover
        '''
        Iterate (buid, valu) rows for the given universal prop
        '''
        raise NotImplementedError

    async def stat(self):
        raise NotImplementedError

    async def splices(self, offs, size):  # pragma: no cover
        raise NotImplementedError

    async def getNodeNdef(self, buid):
        raise NotImplementedError<|MERGE_RESOLUTION|>--- conflicted
+++ resolved
@@ -13,11 +13,7 @@
 import synapse.exc as s_exc
 
 import synapse.lib.base as s_base
-<<<<<<< HEAD
 import synapse.lib.cell as s_cell
-import synapse.lib.msgpack as s_msgpack
-=======
->>>>>>> 64c98af5
 
 logger = logging.getLogger(__name__)
 
