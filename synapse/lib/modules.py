--- conflicted
+++ resolved
@@ -7,18 +7,6 @@
 import synapse.dyndeps as s_dyndeps
 
 coremods = (
-<<<<<<< HEAD
-    ('synapse.models.base.BaseModule', {}),
-    ('synapse.models.files.FileModule', {}),
-    ('synapse.models.geopol.PolModule', {}),
-    ('synapse.models.inet.InetModule', {}),
-    ('synapse.models.gov.cn.GovCnModule', {}),
-    ('synapse.models.gov.us.GovUsModule', {}),
-    ('synapse.models.gov.intl.GovIntlModule', {}),
-    ('synapse.models.material.MatModule', {}),
-    ('synapse.models.language.LangModule', {}),
-    ('synapse.models.crypto.CryptoModule', {}),
-=======
     'synapse.models.dns.DnsModule',
     'synapse.models.syn.SynModule',
     'synapse.models.base.BaseModule',
@@ -29,5 +17,6 @@
     'synapse.models.language.LangModule',
     'synapse.models.crypto.CryptoModule',
     'synapse.models.gov.cn.GovCnModule',
->>>>>>> a83deab7
+    'synapse.models.gov.us.GovUsModule',
+    'synapse.models.gov.intl.GovIntlModule',
 )