from __future__ import absolute_import,unicode_literals

import ctypes
import socket
import logging

logger = logging.getLogger(__name__)

class sockaddr(ctypes.Structure):
    _fields_ = [
        ("sa_family", ctypes.c_short),
        ("_p1", ctypes.c_ushort),
        ("ipv4", ctypes.c_byte * 4),
        ("ipv6", ctypes.c_byte * 16),
        ("_p2", ctypes.c_ulong)
    ]

if getattr(socket,'inet_pton',None) == None:

    WSAStringToAddressA = ctypes.windll.ws2_32.WSAStringToAddressA

    def inet_pton(fam,text):
        sa = sockaddr()
        sa.sa_family = fam

        size = ctypes.c_int( ctypes.sizeof(sa) )

        saref = ctypes.byref(sa)
        szref = ctypes.byref(size)

        if WSAStringToAddressA(text, fam, None, saref, szref):
            raise socket.error('Invalid Address (fam:%d) %s' % (fam,text))

        if fam == socket.AF_INET:
            return sa.ipv4

        elif fam == socket.AF_INET6:
            return sa.ipv6

        else:
            raise socket.error('Unknown Address Family: %s' % (fam,))

if getattr(socket,'inet_ntop',None) == None:

    WSAAddressToStringA = ctypes.windll.ws2_32.WSAAddressToStringA

    def inet_ntop(fam,byts):
        sa = sockaddr()
        sa.sa_family = fam

        if fam == socket.AF_INET:
            ctypes.memmove(sa.ipv4, byts, 4)

        elif fam == socket.AF_INET6:
            ctypes.memmove(sa.ipv6, byts, 16)

        else:
            raise Exception('Unknown Address Family: %s' % (fam,))

        size = ctypes.c_int(128)
        text = ctypes.create_string_buffer(128)

        saref = ctypes.byref(sa)
        szref = ctypes.byref(size)

        if WSAAddressToStringA(saref, ctypes.sizeof(sa), None, text, szref):
            raise socket.error('Invalid Address (fam:%d) %s' % (fam,text))

        return text.value

<<<<<<< HEAD
=======
    socket.inet_ntop = inet_ntop

def getLibC():
    '''
    Override to account for python on windows not being able to find libc sometimes...
    '''
    return ctypes.windll.msvcrt

>>>>>>> 02e7cac8
def initHostInfo():
    return {
        'format':'pe',
        'platform':'windows',
    }

def daemonize():
    pass<|MERGE_RESOLUTION|>--- conflicted
+++ resolved
@@ -68,8 +68,6 @@
 
         return text.value
 
-<<<<<<< HEAD
-=======
     socket.inet_ntop = inet_ntop
 
 def getLibC():
@@ -78,7 +76,6 @@
     '''
     return ctypes.windll.msvcrt
 
->>>>>>> 02e7cac8
 def initHostInfo():
     return {
         'format':'pe',
