--- conflicted
+++ resolved
@@ -250,43 +250,9 @@
         '''
         Evalute a storm query and yield packed nodes.
         '''
-<<<<<<< HEAD
         with self.cell.snap(user=self.user) as snap:
             query = snap.core.getStormQuery(text)
             yield from snap.iterStormPodes(query, opts=opts, user=self.user)
-=======
-        query = self._getStormQuery(text, opts=opts)
-        dorepr = query.opts.get('repr')
-        dopath = query.opts.get('path')
-
-        try:
-
-            for node, path in query.evaluate():
-                pode = node.pack(dorepr=dorepr)
-                pode[1].update(path.pack(path=dopath))
-                yield pode
-
-        except Exception as e:
-            logging.exception('exception during storm eval')
-            query.cancel()
-            raise
-
-    def _getStormQuery(self, text, opts=None):
-
-        try:
-
-            query = self.cell.view.getStormQuery(text)
-            query.setUser(self.user)
-
-            if opts is not None:
-                query.opts.update(opts)
-
-            return query
-
-        except Exception as e:
-            logger.exception('storm query parser error')
-            raise
->>>>>>> a586e00c
 
     def storm(self, text, opts=None):
         '''
