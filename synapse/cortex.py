import os
import asyncio
import logging
import pathlib
import tempfile
import collections
import contextlib

import synapse.exc as s_exc
import synapse.common as s_common
import synapse.dyndeps as s_dyndeps
import synapse.telepath as s_telepath
import synapse.datamodel as s_datamodel

import synapse.lib.cell as s_cell
import synapse.lib.coro as s_coro
import synapse.lib.lmdb as s_lmdb
import synapse.lib.snap as s_snap
import synapse.lib.cache as s_cache
import synapse.lib.storm as s_storm
import synapse.lib.layer as s_layer
import synapse.lib.syntax as s_syntax
import synapse.lib.modules as s_modules

logger = logging.getLogger(__name__)

DEFAULT_LAYER_NAME = '000-default'

'''
A Cortex implements the synapse hypergraph object.

Many Cortex APIs operate on nodes which consist of primitive data structures
which can be serialized with msgpack/json

Example Node

( (<form>, <valu>), {

    "props": {
        <name>: <valu>,
        ...
    },
    "tags": {

        "foo": <time>,
        "foo.bar": <time>,
    },
})
'''

class View:
    '''
    A view represents a cortex as seen from a specific set of layers.

    The view class is used to implement Copy-On-Write layers as well as
    interact with a subset of the layers configured in a Cortex.
    '''
    def __init__(self, core, layers):
        self.core = core
        self.layers = layers
        self.model = core.model

        # our "top" layer is "us"
        self.layer = self.layers[-1]

    async def snap(self):
        return await s_snap.Snap.anit(self.core, self.layers)

class CoreApi(s_cell.CellApi):
    '''
    The CoreApi is exposed over telepath.
    '''
    @s_cell.adminapi
    def getCoreMods(self):
        return self.cell.getCoreMods()

    @s_cell.adminapi
    def stat(self):
        return self.cell.stat()

    async def getNodesBy(self, full, valu, cmpr='='):
        '''
        Yield Node.pack() tuples which match the query.
        '''
        async for node in self.cell.getNodesBy(full, valu, cmpr=cmpr):
            yield node.pack()

    def allowed(self, *path):
        if self.user is None:
            return True

        return self.user.allowed(path)

    def _reqUserAllowed(self, *path):
        if not self.allowed(*path):
            perm = '.'.join(path)
            raise s_exc.AuthDeny(perm=perm, user=self.user.name)

    def getModelDict(self):
        '''
        Return a dictionary which describes the data model.

        Returns:
            (dict): A model description dictionary.
        '''
        return self.cell.model.getModelDict()

    async def addNodeTag(self, iden, tag, valu=(None, None)):
        '''
        Add a tag to a node specified by iden.

        Args:
            iden (str): A hex encoded node BUID.
            tag (str):  A tag string.
            valu (tuple):  A time interval tuple or (None, None).
        '''
        buid = s_common.uhex(iden)

        parts = tag.split('.')
        self._reqUserAllowed('tag:add', *parts)

        async with await self.cell.snap(user=self.user) as snap:

            node = await snap.getNodeByBuid(buid)
            if node is None:
                raise s_exc.NoSuchIden(iden=iden)

            await node.addTag(tag, valu=valu)
            return node.pack()

    async def delNodeTag(self, iden, tag):
        '''
        Delete a tag from the node specified by iden.

        Args:
            iden (str): A hex encoded node BUID.
            tag (str):  A tag string.
        '''
        buid = s_common.uhex(iden)

        parts = tag.split('.')
        self._reqUserAllowed('tag:del', *parts)

        async with await self.cell.snap(user=self.user) as snap:

            node = await snap.getNodeByBuid(buid)
            if node is None:
                raise s_exc.NoSuchIden(iden=iden)

            await node.delTag(tag)
            return node.pack()

    async def setNodeProp(self, iden, name, valu):

        buid = s_common.uhex(iden)

        async with await self.cell.snap(user=self.user) as snap:

            node = await snap.getNodeByBuid(buid)
            if node is None:
                raise s_exc.NoSuchIden(iden=iden)

            prop = node.form.props.get(name)
            self._reqUserAllowed('prop:set', prop.full)

            await node.set(name, valu)
            return node.pack()

    async def addNode(self, form, valu, props=None):

        self._reqUserAllowed('node:add', form)

        async with await self.cell.snap(user=self.user) as snap:
            node = await snap.addNode(form, valu, props=props)
            return node.pack()

    async def addNodes(self, nodes):
        '''
        Add a list of packed nodes to the cortex.

        Args:
            nodes (list): [ ( (form, valu), {'props':{}, 'tags':{}}), ... ]

        Yields:
            (tuple): Packed node tuples ((form,valu), {'props': {}, 'tags':{}})

        '''

        # First check that that user may add each form

        done = {}
        for node in nodes:

            formname = node[0][0]
            if done.get(formname):
                continue

            self._reqUserAllowed('node:add', formname)
            done[formname] = True

        async with await self.cell.snap(user=self.user) as snap:

            snap.strict = False

            async for node in snap.addNodes(nodes):

                if node is not None:
                    node = node.pack()

                yield node

    async def addFeedData(self, name, items, seqn=None):

        self._reqUserAllowed('feed:data', *name.split('.'))

        async with await self.cell.snap(user=self.user) as snap:
            snap.strict = False
            return await snap.addFeedData(name, items, seqn=seqn)

    def getFeedOffs(self, iden):
        return self.cell.getFeedOffs(iden)

    @s_cell.adminapi
    def setFeedOffs(self, iden, offs):
        return self.cell.setFeedOffs(iden, offs)

    async def count(self, text, opts=None):
        '''
        Count the number of nodes which result from a storm query.

        Args:
            text (str): Storm query text.
            opts (dict): Storm query options.

        Returns:
            (int): The number of nodes resulting from the query.
        '''
        i = 0
        async with await self.cell.snap(user=self.user) as snap:
            async for _ in snap.eval(text, opts=opts, user=self.user):
                i += 1
        return i

    async def eval(self, text, opts=None):
        '''
        Evalute a storm query and yield packed nodes.
        '''
        MSG_QUEUE_SIZE = 1000
        chan = asyncio.Queue(MSG_QUEUE_SIZE, loop=self.loop)

        async def runEval(chan):
            try:
                async with await self.cell.snap(user=self.user) as snap:
                    async for item in snap.iterStormPodes(text, opts=opts, user=self.user):
                        await chan.put(item)
            except Exception as e:
                await chan.put(e)

            finally:
                await chan.put(None)  # sentinel to indicate end of stream

        self.schedCoro(runEval(chan))

        while True:
            item = await chan.get()
            if item is None:
                break
            if isinstance(item, Exception):
                raise item
            yield item

    async def storm(self, text, opts=None):
        '''
        Evaluate a storm query and yield result messages.
        Yields:
            ((str,dict)): Storm messages.
        '''
        MSG_QUEUE_SIZE = 1000
        chan = asyncio.Queue(MSG_QUEUE_SIZE, loop=self.loop)

        async def runStorm(chan):
            tick = s_common.now()
            count = 0
            try:
                async with await self.cell.snap(user=self.user) as snap:
                    await chan.put(('init', {'tick': tick, 'text': text}))
                    snap.link(chan.put)
                    async for pode in snap.iterStormPodes(text, opts=opts, user=self.user):
                        await chan.put(('node', pode))
                        count += 1
            except Exception as e:
                if count:
                    logger.exception('Error during storm execution')
                    await chan.put(('err', s_common.err(e)))
                else:
                    await chan.put(e)
            finally:
                tock = s_common.now()
                took = tock - tick
                await chan.put(('fini', {'tock': tock, 'took': took, 'count': count}))

        self.schedCoro(runStorm(chan))

        while True:
            msg = await chan.get()
            if isinstance(msg, Exception):
                raise msg
            yield msg
            if msg[0] == 'fini':
                break

    @s_cell.adminapi
    async def splices(self, offs, size):
        '''
        Return the list of splices at the given offset.
        '''
        async for mesg in self.cell.layer.splices(offs, size):
            yield mesg

class Cortex(s_cell.Cell):
    '''
    A Cortex implements the synapse hypergraph.

    The bulk of the Cortex API lives on the Snap() object which can
    be obtained by calling Cortex.snap() in a with block.  This allows
    callers to manage transaction boundaries explicitly and dramatically
    increases performance.
    '''
    confdefs = (  # type: ignore

        ('layer:lmdb:mapsize', {
            'type': 'int', 'defval': s_lmdb.DEFAULT_MAP_SIZE,
            'doc': 'The default size for a new LMDB layer map.'
        }),

        ('modules', {
            'type': 'list', 'defval': (),
            'doc': 'A list of module classes to load.'
        }),

        ('storm:log', {
            'type': 'bool', 'defval': False,
            'doc': 'Log storm queries via system logger.'
        }),

        ('storm:log:level', {
            'type': 'int',
            'defval': logging.WARNING,
            'doc': 'Logging log level to emit storm logs at.'
        }),

        ('splice:sync', {
            'type': 'str', 'defval': None,
            'doc': 'A telepath URL for an upstream cortex.'
        }),

        ('splice:cryotank', {
            'type': 'str', 'defval': None,
            'doc': 'A telepath URL for a cryotank used to archive splices.'
        }),

        ('feeds', {
            'type': 'list', 'defval': (),
            'doc': 'A list of feed dictionaries.'
        }),

        # ('storm:save', {
        #     'type': 'bool', 'defval': False,
        #     'doc': 'Archive storm queries for audit trail.'
        # }),

    )

    cellapi = CoreApi

    async def __anit__(self, dirn):

        await s_cell.Cell.__anit__(self, dirn)

        self.layers = []
        self.modules = {}
        self.feedfuncs = {}

        self.stormcmds = {}
        self.stormrunts = {}

        self.addStormCmd(s_storm.HelpCmd)
        self.addStormCmd(s_storm.IdenCmd)
        self.addStormCmd(s_storm.SpinCmd)
        self.addStormCmd(s_storm.SudoCmd)
        self.addStormCmd(s_storm.UniqCmd)
        self.addStormCmd(s_storm.CountCmd)
        self.addStormCmd(s_storm.LimitCmd)
        self.addStormCmd(s_storm.DelNodeCmd)
        self.addStormCmd(s_storm.MoveTagCmd)
        self.addStormCmd(s_storm.ReIndexCmd)
        self.addStormCmd(s_storm.NoderefsCmd)

        self.splicers = {
            'node:add': self._onFeedNodeAdd,
            'node:del': self._onFeedNodeDel,
            'prop:set': self._onFeedPropSet,
            'prop:del': self._onFeedPropDel,
            'tag:add': self._onFeedTagAdd,
            'tag:del': self._onFeedTagDel,
        }

        self.newp = False
        self.setFeedFunc('syn.nodes', self._addSynNodes)
        self.setFeedFunc('syn.splice', self._addSynSplice)
        self.setFeedFunc('syn.ingest', self._addSynIngest)
        self.newp = True

        await self._initCoreLayers()

        async def fini():
            await asyncio.gather(*[layr.fini() for layr in self.layers], loop=self.loop)
        self.onfini(fini)

        # these may be used directly
        self.model = s_datamodel.Model()
        self.view = View(self, self.layers)

        self.ontagadds = collections.defaultdict(list)
        self.ontagdels = collections.defaultdict(list)

        await self.addCoreMods(s_modules.coremods)

        mods = self.conf.get('modules')

        await self.addCoreMods(mods)

        self._initCryoLoop()
        self._initPushLoop()
        self._initFeedLoops()

    def onTagAdd(self, name, func):
        '''
        Register a callback for tag addition.
        Args:
            name (str): The name of the tag.
            func (function): The callback func(node, tagname, tagval).

        '''
        # TODO allow name wild cards
        self.ontagadds[name].append(func)

    def onTagDel(self, name, func):
        '''
        Register a callback for tag deletion.
        Args:
            name (str): The name of the tag.
            func (function): The callback func(node, tagname, tagval).

        '''
        # TODO allow name wild cards
        self.ontagdels[name].append(func)

    async def runTagAdd(self, node, tag, valu):
        for func in self.ontagadds.get(tag, ()):
            try:
                await s_coro.ornot(func, node, tag, valu)
            except Exception as e:
                logger.exception('onTagAdd Error')

    async def runTagDel(self, node, tag, valu):
        for func in self.ontagdels.get(tag, ()):
            try:
                await s_coro.ornot(func, node, tag, valu)
            except Exception as e:
                logger.exception('onTagDel Error')

    async def _initCoreLayers(self):

        import synapse.cells as s_cells  # avoid import cycle

        layersdir = pathlib.Path(self.dirn, 'layers')
        layersdir.mkdir(exist_ok=True)

        if pathlib.Path(layersdir, 'default').is_dir():
            self._migrateOldDefaultLayer()

        # Layers are imported in reverse lexicographic order, where the earliest in the alphabet is the 'topmost'
        # write layer.
        for layerdir in sorted((d for d in layersdir.iterdir() if d.is_dir()), reverse=True):

            logger.info('loading external layer from %s', layerdir)

            if not pathlib.Path(layerdir, 'boot.yaml').exists():  # pragma: no cover
                logger.warning('Skipping layer directory %s due to missing boot.yaml', layerdir)
                continue

            layer = await s_cells.initFromDirn(layerdir)
            if not isinstance(layer, s_layer.Layer):
                raise s_exc.BadConfValu('layer dir %s must contain Layer cell', layerdir)

            self.layers.append(layer)

        if not self.layers:
            # Setup the fallback/default single LMDB layer
            self.layers.append(await self._makeDefaultLayer())

        self.layer = self.layers[-1]
        logger.debug('Cortex using the following layers: %s\n', (''.join(f'\n   {l.dirn}' for l in self.layers)))

    def addStormCmd(self, ctor):
        '''
        Add a synapse.lib.storm.Cmd class to the cortex.
        '''
        self.stormcmds[ctor.name] = ctor

    def getStormCmd(self, name):
        return self.stormcmds.get(name)

    def getStormCmds(self):
        return list(self.stormcmds.items())

    def _initPushLoop(self):

        if self.conf.get('splice:sync') is None:
            return

        self.schedCoro(self._runPushLoop())

    async def _runPushLoop(self):

        url = self.conf.get('splice:sync')

        iden = self.getCellIden()

        logger.info('sync loop init: %s', url)

        while not self.isfini:

            try:

                url = self.conf.get('splice:sync')

                async with await s_telepath.openurl(url) as core:

                    # use our iden as the feed iden
                    offs = await core.getFeedOffs(iden)

                    while not self.isfini:

                        items = [x async for x in self.layer.splices(offs, 10000)]

                        if not items:
                            await self.waitfini(timeout=1)
                            continue

                        size = len(items)
                        indx = self.layer.splicelog.indx
                        perc = float(offs) / float(indx) * 100.0

                        logger.info('splice push: %d %d/%d (%.2f%%)', size, offs, indx, perc)

                        offs = await core.addFeedData('syn.splice', items, seqn=(iden, offs))
                        await self.fire('core:splice:sync:sent')

            except asyncio.CancelledError:
                break

            except Exception as e:  # pragma: no cover
                logger.exception('sync error')
                await self.waitfini(timeout=1)

    def _initCryoLoop(self):

        tankurl = self.conf.get('splice:cryotank')
        if tankurl is None:
            return

        self.schedCoro(self._runCryoLoop())

    def _initFeedLoops(self):
        '''
        feeds:
            - cryotank: tcp://cryo.vertex.link/cryo00/tank01
              type: syn.splice
        '''
        feeds = self.conf.get('feeds', ())
        if not feeds:
            return

        for feed in feeds:

            # do some validation before we fire tasks...
            typename = feed.get('type')
            if self.getFeedFunc(typename) is None:
                raise s_exc.NoSuchType(name=typename)

            self.schedCoro(self._runFeedLoop(feed))

    async def _runFeedLoop(self, feed):

        url = feed.get('cryotank')
        typename = feed.get('type')
        fsize = feed.get('size', 1000)

        logger.info('feed loop init: %s @ %s', typename, url)

        while not self.isfini:

            try:

                url = feed.get('cryotank')

                async with await s_telepath.openurl(url) as tank:

                    iden = await tank.getCellIden()

                    offs = await self.layer.getOffset(iden)

                    while not self.isfini:

                        items = [item async for item in await tank.slice(offs, fsize)]
                        if not items:
                            await self.waitfini(timeout=2)
                            continue

                        datas = [i[1] for i in items]

<<<<<<< HEAD
                        offs = await self.addFeedData(typename, datas, seqn=(iden, offs))
                        await self.fire('core:feed:loop')

            except asyncio.CancelledError:
                break
=======
                        offs = self.addFeedData(typename, datas, seqn=(iden, offs))
                        self.fire('core:feed:loop')
                        logger.debug('Processed [%s] records with [%s]',
                                     len(datas), typename)
>>>>>>> d74dfd76

            except Exception as e:  # pragma: no cover
                logger.exception('feed error')
                await self.waitfini(timeout=1)

    async def _runCryoLoop(self):

        online = False
        tankurl = self.conf.get('splice:cryotank')

        layr = self.layers[-1]

        while not self.isfini:

            try:

                async with await s_telepath.openurl(tankurl) as tank:

                    if not online:
                        online = True
                        logger.info('splice cryotank: online')

                    offs = await tank.offset(self.iden)

                    while not self.isfini:

                        items = [item async for item in layr.splices(offs, 10000)]

                        if not len(items):
                            layr.spliced.clear()
                            await s_coro.event_wait(layr.spliced, timeout=1)
                            continue

                        logger.info('tanking splices: %d', len(items))

                        offs = await tank.puts(items, seqn=(self.iden, offs))
                        await self.fire('core:splice:cryotank:sent')

            except Exception as e:  # pragma: no cover

                online = False
                logger.exception('splice cryotank offline')

                await self.waitfini(timeout=2)

    def setFeedFunc(self, name, func):
        '''
        Set a data ingest function.

        def func(snap, items):
            loaditems...
        '''
        if self.newp and name == 'syn.splice':
            raise Exception('omg')
        self.feedfuncs[name] = func

    def getFeedFunc(self, name):
        '''
        Get a data ingest function.
        '''
        return self.feedfuncs.get(name)

    async def _addSynNodes(self, snap, items):
        async for node in snap.addNodes(items):
            yield node

    async def _addSynSplice(self, snap, items):

        for item in items:
            func = self.splicers.get(item[0])

            if func is None:
                await snap.warn(f'no such splice: {item!r}')
                continue

            try:
                await func(snap, item)
            except Exception as e:
                logger.exception('splice error')
                await snap.warn(f'splice error: {e}')

    async def _onFeedNodeAdd(self, snap, mesg):

        ndef = mesg[1].get('ndef')

        if ndef is None:
            await snap.warn(f'Invalid Splice: {mesg!r}')
            return

        await snap.addNode(*ndef)

    async def _onFeedNodeDel(self, snap, mesg):

        ndef = mesg[1].get('ndef')

        node = await snap.getNodeByNdef(ndef)
        if node is None:
            return

        await node.delete()

    async def _onFeedPropSet(self, snap, mesg):

        ndef = mesg[1].get('ndef')
        name = mesg[1].get('prop')
        valu = mesg[1].get('valu')

        node = await snap.getNodeByNdef(ndef)
        if node is None:
            return

        await node.set(name, valu)

    async def _onFeedPropDel(self, snap, mesg):

        ndef = mesg[1].get('ndef')
        name = mesg[1].get('prop')

        node = await snap.getNodeByNdef(ndef)
        if node is None:
            return

        await node.pop(name)

    async def _onFeedTagAdd(self, snap, mesg):

        ndef = mesg[1].get('ndef')

        tag = mesg[1].get('tag')
        valu = mesg[1].get('valu')

        node = await snap.getNodeByNdef(ndef)
        if node is None:
            return

        await node.addTag(tag, valu=valu)

    async def _onFeedTagDel(self, snap, mesg):

        ndef = mesg[1].get('ndef')
        tag = mesg[1].get('tag')

        node = await snap.getNodeByNdef(ndef)
        if node is None:
            return

        await node.delTag(tag)

    # def _addSynUndo(self, snap, items):
        # TODO apply splices in reverse

    async def _addSynIngest(self, snap, items):

        for item in items:
            try:
                pnodes = self._getSynIngestNodes(item)
                logger.info('Made [%s] nodes.', len(pnodes))
                async for n in snap.addNodes(pnodes):
                    yield n
            except Exception as e:
                logger.exception('Failed to process ingest [%r]', item)
                continue

    def _getSynIngestNodes(self, item):
        '''
        Get a list of packed nodes from a ingest definition.
        '''
        pnodes = []
        seen = item.get('seen')
        # Track all the ndefs we make so we can make sources
        ndefs = []

        # Make the form nodes
        tags = item.get('tags', {})
        forms = item.get('forms', {})
        for form, valus in forms.items():
            for valu in valus:
                ndef = [form, valu]
                ndefs.append(ndef)
                obj = [ndef, {'tags': tags}]
                if seen:
                    obj[1]['props'] = {'.seen': (seen, seen)}
                pnodes.append(obj)

        # Make the packed nodes
        nodes = item.get('nodes', ())
        for pnode in nodes:
            ndefs.append(pnode[0])
            pnode[1].setdefault('tags', {})
            for tag, valu in tags.items():
                # Tag in the packed node has a higher predecence
                # than the tag in the whole ingest set of data.
                pnode[1]['tags'].setdefault(tag, valu)
            if seen:
                pnode[1].setdefault('props', {})
                pnode[1]['props'].setdefault('.seen', (seen, seen))
            pnodes.append(pnode)

        # Make edges
        for srcdef, etyp, destndefs in item.get('edges', ()):
            for destndef in destndefs:
                ndef = [etyp, [srcdef, destndef]]
                ndefs.append(ndef)
                obj = [ndef, {}]
                if seen:
                    obj[1]['props'] = {'.seen': (seen, seen)}
                if tags:
                    obj[1]['tags'] = tags.copy()
                pnodes.append(obj)

        # Make time based edges
        for srcdef, etyp, destndefs in item.get('time:edges', ()):
            for destndef, time in destndefs:
                ndef = [etyp, [srcdef, destndef, time]]
                ndefs.append(ndef)
                obj = [ndef, {}]
                if seen:
                    obj[1]['props'] = {'.seen': (seen, seen)}
                if tags:
                    obj[1]['tags'] = tags.copy()
                pnodes.append(obj)

        # Make the source node and links
        source = item.get('source')
        if source:
            # Base object
            obj = [['source', source], {}]
            pnodes.append(obj)

            # Subsequent links
            for ndef in ndefs:
                obj = [['seen', (source, ndef)],
                       {'props': {'.seen': (seen, seen)}}]
                pnodes.append(obj)
        return pnodes

    # FIXME can remove this before 010 release, since 'old' is prelease 010.
    def _migrateOldDefaultLayer(self):  # pragma: no cover
        '''
        Migrate from 'old' 010 layers configuration structure
        '''
        layersdir = pathlib.Path(self.dirn, 'layers')
        new_path = pathlib.Path(layersdir, DEFAULT_LAYER_NAME)
        logger.info('Migrating old default layer to new location at %s', new_path)
        pathlib.Path(layersdir, 'default').rename(new_path)
        boot_yaml = pathlib.Path(new_path, 'boot.yaml')
        if not boot_yaml.exists():
            conf = {'cell:name': 'default', 'type': 'layer-lmdb'}
            s_common.yamlsave(conf, boot_yaml)

    async def _makeDefaultLayer(self):
        '''
        Since a user hasn't specified any layers, make one
        '''
        import synapse.cells as s_cells
        layerdir = s_common.gendir(self.dirn, 'layers', DEFAULT_LAYER_NAME)
        s_cells.deploy('layer-lmdb', layerdir)
        mapsize = self.conf.get('layer:lmdb:mapsize')
        if mapsize is not None:
            cell_yaml = pathlib.Path(layerdir, 'cell.yaml')
            conf = s_common.yamlload(cell_yaml) or {}
            conf['lmdb:mapsize'] = mapsize
            s_common.yamlsave(conf, cell_yaml)

        logger.info('Creating a new default storage layer at %s', layerdir)
        return await s_cells.initFromDirn(layerdir)

    def getCoreMod(self, name):
        return self.modules.get(name)

    def getCoreMods(self):
        ret = []
        for modname, mod in self.modules.items():
            ret.append((modname, mod.conf))
        return ret

    async def eval(self, text, opts=None, user=None):
        '''
        Evaluate a storm query and yield Nodes only.
        '''
        async with await self.snap(user=user) as snap:
            async for node in snap.eval(text, opts=opts):
                yield node

    async def storm(self, text, opts=None, user=None):
        '''
        Evaluate a storm query and yield result messages.
        Yields:
            (Node, Path) tuples
        '''
        async with await self.snap(user=user) as snap:
            async for mesg in snap.storm(text, opts=opts):
                yield mesg

    @s_cache.memoize(size=10000)
    def getStormQuery(self, text):
        '''
        Parse storm query text and return a Query object.
        '''
        return s_syntax.Parser(self, text).query()

    def _logStormQuery(self, text, user):
        '''
        Log a storm query.
        '''
        if self.conf.get('storm:log'):
            lvl = self.conf.get('storm:log:level')
            logger.log(lvl, 'Executing storm query [%s] as [%s]', text, user)

    async def getNodeByNdef(self, ndef):
        '''
        Return a single Node() instance by (form,valu) tuple.
        '''
        name, valu = ndef

        form = self.model.forms.get(name)
        if form is None:
            raise s_exc.NoSuchForm(name=name)

        norm, info = form.type.norm(valu)

        buid = s_common.buid((form.name, norm))

        async with await self.snap() as snap:
            return await snap.getNodeByBuid(buid)

    async def getNodesBy(self, full, valu, cmpr='='):
        '''
        Get nodes by a property value or lift syntax.

        Args:
            full (str): The full name of a property <form>:<prop>.
            valu (obj): A value that the type knows how to lift by.
            cmpr (str): The comparison operator you are lifting by.

        Some node property types allow special syntax here.

        Examples:

            # simple lift by property equality
            core.getNodesBy('file:bytes:size', 20)

            # The inet:ipv4 type knows about cidr syntax
            core.getNodesBy('inet:ipv4', '1.2.3.0/24')
        '''
        async with await self.snap() as snap:
            async for node in snap.getNodesBy(full, valu, cmpr=cmpr):
                yield node

    async def addNodes(self, nodedefs):
        '''
        Quickly add/modify a list of nodes from node definition tuples.
        This API is the simplest/fastest way to add nodes, set node props,
        and add tags to nodes remotely.

        Args:

            nodedefs (list): A list of node definition tuples. See below.

        A node definition tuple is defined as:

            ( (form, valu), {'props':{}, 'tags':{})

        The "props" or "tags" keys may be omitted.

        '''
        async with await self.snap() as snap:
            snap.strict = False
            async for node in snap.addNodes(nodedefs):
                yield node

    async def addFeedData(self, name, items, seqn=None):
        '''
        Add data using a feed/parser function.

        Args:
            name (str): The name of the feed record format.
            items (list): A list of items to ingest.
            seqn ((str,int)): An (iden, offs) tuple for this feed chunk.

        Returns:
            (int): The next expected offset (or None) if seqn is None.
        '''
        async with await self.snap() as snap:
            snap.strict = False
            return await snap.addFeedData(name, items, seqn=seqn)

    async def getFeedOffs(self, iden):
        return await self.layer.getOffset(iden)

    async def setFeedOffs(self, iden, offs):
        if offs < 0:
            raise s_exc.BadConfValu(mesg='Offset must be greater than or equal to zero.', offs=offs,
                                    iden=iden)
        oldoffs = await self.getFeedOffs(iden)
        logger.info('Setting Feed offset for [%s] from [%s] to [%s]',
                    iden, oldoffs, offs)
        return await self.layer.setOffset(iden, offs)

    async def snap(self, user=None):
        '''
        Return a transaction object for the default view.

        Args:
            write (bool): Set to True for a write transaction.

        Returns:
            (synapse.lib.snap.Snap)

        NOTE: This must be used in a with block.
        '''
        snap = await self.view.snap()
        if user is not None:
            snap.setUser(user)
        return snap

    async def addCoreMods(self, mods):
        '''
        Add a list of (name,conf) module tuples to the cortex.
        '''
        mdefs = []
        added = []

        for ctor in mods:

            modu = self._loadCoreModule(ctor)
            if modu is None:
                continue

            added.append(modu)

            # does the module carry have a data model?
            mdef = modu.getModelDefs()
            if mdef is not None:
                mdefs.extend(mdef)

        # add all data models at once.
        self.model.addDataModels(mdefs)

        # now that we've loaded all their models
        # we can call their init functions
        for modu in added:
            await modu.initCoreModule()

    async def loadCoreModule(self, ctor, conf=None):
        '''
        Load a cortex module with the given ctor and conf.

        Args:
            ctor (str): The python module class path
            conf (dict):Config dictionary for the module
        '''
        if conf is None:
            conf = {}

        modu = self._loadCoreModule(ctor)

        mdefs = modu.getModelDefs()
        self.model.addDataModels(mdefs)

        await modu.initCoreModule()

    def _loadCoreModule(self, ctor):

        try:

            # print('LOAD: %r' % (ctor,))
            modu = s_dyndeps.tryDynFunc(ctor, self)

            self.modules[ctor] = modu

            # print('WOOT: %r' % (ctor,))
            return modu

        except Exception as e:
            logger.exception('mod load fail: %s' % (ctor,))
            return None

    async def stat(self):
        stats = {
            'iden': self.iden,
            'layer': await self.layer.stat()
        }
        return stats

    @contextlib.asynccontextmanager
    async def getLocalProxy(self):
        '''
        Creates a local telepath daemon, shares this object, and returns the telepath proxy of this object
        '''
        import synapse.daemon as s_daemon  # avoid import cycle
        with tempfile.TemporaryDirectory() as dirn:
            coredir = pathlib.Path(dirn, 'cells', 'core')
            if coredir.is_dir():
                ldir = s_common.gendir(coredir, 'layers')
                if self.alt_write_layer:
                    os.symlink(self.alt_write_layer, pathlib.Path(ldir, '000-default'))

            async with await s_daemon.Daemon.anit(dirn) as dmon:
                dmon.share('core', self)
                addr = await dmon.listen('tcp://127.0.0.1:0')
                prox = await s_telepath.openurl('tcp://127.0.0.1/core', port=addr[1])
                yield prox<|MERGE_RESOLUTION|>--- conflicted
+++ resolved
@@ -621,18 +621,13 @@
 
                         datas = [i[1] for i in items]
 
-<<<<<<< HEAD
                         offs = await self.addFeedData(typename, datas, seqn=(iden, offs))
                         await self.fire('core:feed:loop')
+                        logger.debug('Processed [%s] records with [%s]',
+                                     len(datas), typename)
 
             except asyncio.CancelledError:
                 break
-=======
-                        offs = self.addFeedData(typename, datas, seqn=(iden, offs))
-                        self.fire('core:feed:loop')
-                        logger.debug('Processed [%s] records with [%s]',
-                                     len(datas), typename)
->>>>>>> d74dfd76
 
             except Exception as e:  # pragma: no cover
                 logger.exception('feed error')
