import asyncio
import logging
import pathlib
import contextlib
import collections
from collections.abc import Iterable, Mapping

import regex

import synapse
import synapse.exc as s_exc
import synapse.glob as s_glob
import synapse.common as s_common
import synapse.dyndeps as s_dyndeps
import synapse.telepath as s_telepath
import synapse.datamodel as s_datamodel

import synapse.lib.cell as s_cell
import synapse.lib.coro as s_coro
import synapse.lib.snap as s_snap
import synapse.lib.cache as s_cache
import synapse.lib.storm as s_storm
import synapse.lib.layer as s_layer
import synapse.lib.syntax as s_syntax
import synapse.lib.agenda as s_agenda
import synapse.lib.trigger as s_trigger
import synapse.lib.modules as s_modules
import synapse.lib.modelrev as s_modelrev
import synapse.lib.stormtypes as s_stormtypes

logger = logging.getLogger(__name__)

DEFAULT_LAYER_NAME = '000-default'

cmdre = regex.compile(r'^[\w\.]+$')

'''
A Cortex implements the synapse hypergraph object.

Many Cortex APIs operate on nodes which consist of primitive data structures
which can be serialized with msgpack/json

Example Node

( (<form>, <valu>), {

    "props": {
        <name>: <valu>,
        ...
    },
    "tags": {

        "foo": <time>,
        "foo.bar": <time>,
    },
})
'''

class View:
    '''
    A view represents a cortex as seen from a specific set of layers.

    The view class is used to implement Copy-On-Write layers as well as
    interact with a subset of the layers configured in a Cortex.
    '''
    def __init__(self, core, layers):
        self.core = core
        self.layers = layers
        self.model = core.model

        # our "top" layer is "us"
        self.layer = self.layers[-1]

    async def snap(self):
        return await s_snap.Snap.anit(self.core, self.layers)

class CoreApi(s_cell.CellApi):
    '''
    The CoreApi is exposed over telepath.
    '''
    @s_cell.adminapi
    def getCoreMods(self):
        return self.cell.getCoreMods()

    @s_cell.adminapi
    def stat(self):
        return self.cell.stat()

    async def getNodesBy(self, full, valu, cmpr='='):
        '''
        Yield Node.pack() tuples which match the query.
        '''
        async for node in self.cell.getNodesBy(full, valu, cmpr=cmpr):
            yield node.pack()

    def allowed(self, *path):
        if self.user is None:
            return True

        return self.user.allowed(path)

    def _reqUserAllowed(self, *path):
        if not self.allowed(*path):
            perm = '.'.join(path)
            raise s_exc.AuthDeny(perm=perm, user=self.user.name)

    def getModelDict(self):
        '''
        Return a dictionary which describes the data model.

        Returns:
            (dict): A model description dictionary.
        '''
        return self.cell.model.getModelDict()

    def getCoreInfo(self):
        '''
        Return static generic information about the cortex including model definition
        '''
        return self.cell.getCoreInfo()

    async def addTrigger(self, condition, query, *, info):
        '''
        Adds a trigger to the cortex
        '''
        username = None if self.user is None else self.user.name
        iden = self.cell.triggers.add(username, condition, query, info=info)
        return iden

    def _auth_check(self, user):
        ''' Check that, as a non-admin, may only manipulate resources created by you. '''
        username = None if self.user is None else self.user.name
        if username is not None and (not self.user.admin) and username != user:
            raise s_exc.AuthDeny(user=self.user.name, mesg='As non-admin, may only manipulate triggers created by you')

    async def delTrigger(self, iden):
        '''
        Deletes a trigger from the cortex
        '''
        trig = self.cell.triggers.get(iden)
        self._auth_check(trig.get('user'))
        self.cell.triggers.delete(iden)

    async def updateTrigger(self, iden, query):
        '''
        Change an existing trigger's query
        '''
        trig = self.cell.triggers.get(iden)
        self._auth_check(trig.get('user'))
        self.cell.triggers.mod(iden, query)

    async def listTriggers(self):
        '''
        Lists all the triggers that the current user is authorized to access
        '''
        username = None if self.user is None else self.user.name
        return [(iden, trig) for (iden, trig) in self.cell.triggers.list()
                if username is None or self.user.admin or trig.get('user') == username]

    async def addCronJob(self, query, reqs, incunit=None, incval=1):
        '''
        Add a cron job to the cortex

        A cron job is a persistently-stored item that causes storm queries to be run in the future.  The specification
        for the times that the queries run can be one-shot or recurring.

        Args:
            query (str):  The storm query to execute in the future
            reqs (Union[Dict[str, Union[int, List[int]]], List[Dict[...]]]):
                Either a dict of the fixed time fields or a list of such dicts.  The keys are in the set ('year',
                'month', 'dayofmonth', 'dayofweek', 'hour', 'minute'.  The values must be positive integers, except for
                the key of 'dayofmonth' in which it may also be a negative integer which represents the number of days
                from the end of the month with -1 representing the last day of the month.  All values may also be lists
                of valid values.
            incunit (Optional[str]):
                A member of the same set as above, with an additional member 'day'.  If is None (default), then the
                appointment is one-shot and will not recur.
            incval (Union[int, List[int]):
                A integer or a list of integers of the number of units

        Returns (bytes):
            An iden that can be used to later modify, query, and delete the job.

        Notes:
            reqs must have fields present or incunit must not be None (or both)
            The incunit if not None it must be larger in unit size than all the keys in all reqs elements.
        '''

        def _convert_reqdict(reqdict):
            return {s_agenda.TimeUnit.fromString(k): v for (k, v) in reqdict.items()}

        try:
            if incunit is not None:
                if isinstance(incunit, (list, tuple)):
                    incunit = [s_agenda.TimeUnit.fromString(i) for i in incunit]
                else:
                    incunit = s_agenda.TimeUnit.fromString(incunit)
            if isinstance(reqs, Mapping):
                newreqs = _convert_reqdict(reqs)
            else:
                newreqs = [_convert_reqdict(req) for req in reqs]

        except KeyError:
            raise s_exc.BadConfValu('Unrecognized time unit')

        username = None if self.user is None else self.user.name
        return await self.cell.agenda.add(username, query, newreqs, incunit, incval)

    async def delCronJob(self, iden):
        '''
        Delete a cron job

        Args:
            iden (bytes):  The iden of the cron job to be deleted
        '''
        cron = self.cell.agenda.appts.get(iden)
        if cron is None:
            raise s_exc.NoSuchIden()
        self._auth_check(cron.username)
        await self.cell.agenda.delete(iden)

    async def updateCronJob(self, iden, query):
        '''
        Change an existing cron job's query

        Args:
            iden (bytes):  The iden of the cron job to be changed
        '''
        cron = self.cell.agenda.appts.get(iden)
        if cron is None:
            raise s_exc.NoSuchIden()
        self._auth_check(cron.username)
        await self.cell.agenda.mod(iden, query)

    async def listCronJobs(self):
        '''
        Get information about all the cron jobs accessible to the current user
        '''
        username = None if self.user is None else self.user.name
        return [(iden, cron) for (iden, cron) in self.cell.agenda.list()
                if username is None or self.user.admin or cron.get('user') == username]

    async def addNodeTag(self, iden, tag, valu=(None, None)):
        '''
        Add a tag to a node specified by iden.

        Args:
            iden (str): A hex encoded node BUID.
            tag (str):  A tag string.
            valu (tuple):  A time interval tuple or (None, None).
        '''
        buid = s_common.uhex(iden)

        parts = tag.split('.')
        self._reqUserAllowed('tag:add', *parts)

        async with await self.cell.snap(user=self.user) as snap:

            node = await snap.getNodeByBuid(buid)
            if node is None:
                raise s_exc.NoSuchIden(iden=iden)

            await node.addTag(tag, valu=valu)
            return node.pack()

    async def delNodeTag(self, iden, tag):
        '''
        Delete a tag from the node specified by iden.

        Args:
            iden (str): A hex encoded node BUID.
            tag (str):  A tag string.
        '''
        buid = s_common.uhex(iden)

        parts = tag.split('.')
        self._reqUserAllowed('tag:del', *parts)

        async with await self.cell.snap(user=self.user) as snap:

            node = await snap.getNodeByBuid(buid)
            if node is None:
                raise s_exc.NoSuchIden(iden=iden)

            await node.delTag(tag)
            return node.pack()

    async def setNodeProp(self, iden, name, valu):

        buid = s_common.uhex(iden)

        async with await self.cell.snap(user=self.user) as snap:

            node = await snap.getNodeByBuid(buid)
            if node is None:
                raise s_exc.NoSuchIden(iden=iden)

            prop = node.form.props.get(name)
            self._reqUserAllowed('prop:set', prop.full)

            await node.set(name, valu)
            return node.pack()

    async def addNode(self, form, valu, props=None):

        self._reqUserAllowed('node:add', form)

        async with await self.cell.snap(user=self.user) as snap:
            node = await snap.addNode(form, valu, props=props)
            return node.pack()

    async def addNodes(self, nodes):
        '''
        Add a list of packed nodes to the cortex.

        Args:
            nodes (list): [ ( (form, valu), {'props':{}, 'tags':{}}), ... ]

        Yields:
            (tuple): Packed node tuples ((form,valu), {'props': {}, 'tags':{}})

        '''

        # First check that that user may add each form

        done = {}
        for node in nodes:

            formname = node[0][0]
            if done.get(formname):
                continue

            self._reqUserAllowed('node:add', formname)
            done[formname] = True

        async with await self.cell.snap(user=self.user) as snap:

            snap.strict = False

            async for node in snap.addNodes(nodes):

                if node is not None:
                    node = node.pack()

                yield node

    async def addFeedData(self, name, items, seqn=None):

        self._reqUserAllowed('feed:data', *name.split('.'))

        async with await self.cell.snap(user=self.user) as snap:
            snap.strict = False
            return await snap.addFeedData(name, items, seqn=seqn)

    def getFeedOffs(self, iden):
        return self.cell.getFeedOffs(iden)

    @s_cell.adminapi
    def setFeedOffs(self, iden, offs):
        return self.cell.setFeedOffs(iden, offs)

    async def count(self, text, opts=None):
        '''
        Count the number of nodes which result from a storm query.

        Args:
            text (str): Storm query text.
            opts (dict): Storm query options.

        Returns:
            (int): The number of nodes resulting from the query.
        '''
        i = 0
        async for _ in self.cell.eval(text, opts=opts, user=self.user):
            i += 1
        return i

    async def eval(self, text, opts=None):
        '''
        Evalute a storm query and yield packed nodes.
        '''
        async for pode in self.cell.iterStormPodes(text, opts=opts, user=self.user):
            yield pode

    async def storm(self, text, opts=None):
        '''
        Evaluate a storm query and yield result messages.
        Yields:
            ((str,dict)): Storm messages.
        '''
        async for mesg in self.cell.streamstorm(text, opts, user=self.user):
            yield mesg

    @s_cell.adminapi
    async def splices(self, offs, size):
        '''
        Return the list of splices at the given offset.
        '''
        count = 0
        async for mesg in self.cell.layer.splices(offs, size):
            count += 1
            if not count % 1000:
                await asyncio.sleep(0)
            yield mesg

class Cortex(s_cell.Cell):
    '''
    A Cortex implements the synapse hypergraph.

    The bulk of the Cortex API lives on the Snap() object which can
    be obtained by calling Cortex.snap() in a with block.  This allows
    callers to manage transaction boundaries explicitly and dramatically
    increases performance.
    '''
    confdefs = (  # type: ignore

        ('layer:lmdb:mapsize', {
            'type': 'int', 'defval': None,
            'doc': 'The default size for a new LMDB layer map.'
        }),

        ('modules', {
            'type': 'list', 'defval': (),
            'doc': 'A list of module classes to load.'
        }),

        ('storm:log', {
            'type': 'bool', 'defval': False,
            'doc': 'Log storm queries via system logger.'
        }),

        ('storm:log:level', {
            'type': 'int',
            'defval': logging.WARNING,
            'doc': 'Logging log level to emit storm logs at.'
        }),

        ('splice:sync', {
            'type': 'str', 'defval': None,
            'doc': 'A telepath URL for an upstream cortex.'
        }),

        ('splice:cryotank', {
            'type': 'str', 'defval': None,
            'doc': 'A telepath URL for a cryotank used to archive splices.'
        }),

        ('feeds', {
            'type': 'list', 'defval': (),
            'doc': 'A list of feed dictionaries.'
        }),

        ('triggers:enable', {
            'type': 'bool', 'defval': True,
            'doc': 'Enable triggers running.'
        }),

        ('cron:enable', {
            'type': 'bool', 'defval': True,
            'doc': 'Enable cron jobs running.'
        }),

        # ('storm:save', {
        #     'type': 'bool', 'defval': False,
        #     'doc': 'Archive storm queries for audit trail.'
        # }),

    )

    cellapi = CoreApi

    async def __anit__(self, dirn):

        await s_cell.Cell.__anit__(self, dirn)

        self.layers = []
        self.modules = {}
        self.feedfuncs = {}

        self.stormcmds = {}
        self.stormrunts = {}

        self.libroot = (None, {}, {})
        self.bldgbuids = {} # buid -> (Node, Event)  Nodes under construction

        self.model = s_datamodel.Model()

        self.addStormCmd(s_storm.MaxCmd)
        self.addStormCmd(s_storm.MinCmd)
        self.addStormCmd(s_storm.HelpCmd)
        self.addStormCmd(s_storm.IdenCmd)
        self.addStormCmd(s_storm.SpinCmd)
        self.addStormCmd(s_storm.SudoCmd)
        self.addStormCmd(s_storm.UniqCmd)
        self.addStormCmd(s_storm.CountCmd)
        self.addStormCmd(s_storm.GraphCmd)
        self.addStormCmd(s_storm.LimitCmd)
        self.addStormCmd(s_storm.SleepCmd)
        self.addStormCmd(s_storm.DelNodeCmd)
        self.addStormCmd(s_storm.MoveTagCmd)
        self.addStormCmd(s_storm.ReIndexCmd)
        self.addStormCmd(s_storm.NoderefsCmd)

        self.addStormLib(('time',), s_stormtypes.LibTime)

        self.splicers = {
            'node:add': self._onFeedNodeAdd,
            'node:del': self._onFeedNodeDel,
            'prop:set': self._onFeedPropSet,
            'prop:del': self._onFeedPropDel,
            'tag:add': self._onFeedTagAdd,
            'tag:del': self._onFeedTagDel,
        }

        self.setFeedFunc('syn.nodes', self._addSynNodes)
        self.setFeedFunc('syn.splice', self._addSynSplice)
        self.setFeedFunc('syn.ingest', self._addSynIngest)

        await self._initCoreLayers()

        async def fini():
            await asyncio.gather(*[layr.fini() for layr in self.layers], loop=self.loop)
        self.onfini(fini)

        self.triggers = s_trigger.Triggers(self)
        self.agenda = await s_agenda.Agenda.anit(self)
        self.onfini(self.agenda)

        self.ontagadds = collections.defaultdict(list)
        self.ontagdels = collections.defaultdict(list)

        self._initFormCounts()

        self._runtLiftFuncs = {}
        self._runtPropSetFuncs = {}
        self._runtPropDelFuncs = {}

<<<<<<< HEAD
        self._initFormCounts()

        await self._loadCoreMods(s_modules.coremods)
        await self._loadCoreMods(self.conf.get('modules'))

        # bring the data model online
        await self._initCoreModel()

=======
        await self._loadCoreMods(s_modules.coremods)
        await self._loadCoreMods(self.conf.get('modules'))

        # bring the data model online
        await self._initCoreModel()

>>>>>>> 7c0abfc4
        await self._checkLayerModels()

        self.view = View(self, self.layers)

        # initialize all core modules
        await self._initCoreMods()

        if self.conf.get('triggers:enable'):
            await self.triggers.enable()

        if self.conf.get('cron:enable'):
            await self.agenda.enable()

        self._initCryoLoop()
        self._initPushLoop()
        self._initFeedLoops()

    def _initFormCounts(self):

        self.counts = {}
        self.formcountdb = self.slab.initdb('form:counts')

        for lkey, lval in self.slab.scanByFull(db=self.formcountdb):
            form = lkey.decode('utf8')
            valu = s_common.int64un(lval)
            self.counts[form] = valu

    def pokeFormCount(self, form, valu):

        curv = self.counts.get(form, 0)
        newv = curv + valu

        self.counts[form] = newv

        byts = s_common.int64en(newv)
        self.slab.put(form.encode('utf8'), byts, db=self.formcountdb)

    async def _calcFormCounts(self):
        '''
        Recalculate form counts from scratch.
        '''
        logger.info('Calculating form counts from scratch.')
        self.counts.clear()

        nameforms = list(self.model.forms.items())
        fairiter = 5
        tcount = 0
        for i, (name, form) in enumerate(nameforms, 1):
            logger.info('Calculating form counts for [%s] [%s/%s]',
                        name, i, len(nameforms))
            count = 0

            async for buid, valu in self.layer.iterFormRows(name):

                count += 1
                tcount += 1

                if count % fairiter == 0:
                    await asyncio.sleep(0)
                    # identity check for small integer
                    if fairiter is 5 and tcount > 100000:
                        fairiter = 1000

            self.counts[name] = count

        for name, valu in self.counts.items():
            byts = s_common.int64en(valu)
            self.slab.put(name.encode('utf8'), byts, db=self.formcountdb)
        logger.info('Done calculating form counts.')

    def onTagAdd(self, name, func):
        '''
        Register a callback for tag addition.
        Args:
            name (str): The name of the tag.
            func (function): The callback func(node, tagname, tagval).

        '''
        # TODO allow name wild cards
        self.ontagadds[name].append(func)

    def onTagDel(self, name, func):
        '''
        Register a callback for tag deletion.
        Args:
            name (str): The name of the tag.
            func (function): The callback func(node, tagname, tagval).

        '''
        # TODO allow name wild cards
        self.ontagdels[name].append(func)

    def addRuntLift(self, prop, func):
        '''
        Register a runt lift helper for a given prop.

        Args:
            prop (str): Full property name for the prop to register the helper for.
            func:

        Returns:
            None: None.
        '''
        self._runtLiftFuncs[prop] = func

    async def runRuntLift(self, full, valu=None, cmpr=None):
        '''
        Execute a runt lift function.

        Args:
            full (str): Property to lift by.
            valu:
            cmpr:

        Returns:
            bytes, list: Yields bytes, list tuples where the list contains a series of
                key/value pairs which are used to construct a Node object.

        '''
        func = self._runtLiftFuncs.get(full)
        if func is None:
            raise s_exc.NoSuchLift(mesg='No runt lift implemented for requested property.',
                                   full=full, valu=valu, cmpr=cmpr)

        async for buid, rows in func(full, valu, cmpr):
            yield buid, rows

    def addRuntPropSet(self, prop, func):
        '''
        Register a prop set helper for a runt form
        '''
        self._runtPropSetFuncs[prop.full] = func

    async def runRuntPropSet(self, node, prop, valu):
        func = self._runtPropSetFuncs.get(prop.full)
        if func is None:
            raise s_exc.IsRuntForm(mesg='No prop:set func set for runt property.',
                                   prop=prop.full, valu=valu, ndef=node.ndef)
        ret = await s_coro.ornot(func, node, prop, valu)
        return ret

    def addRuntPropDel(self, prop, func):
        '''
        Register a prop set helper for a runt form
        '''
        self._runtPropDelFuncs[prop.full] = func

    async def runRuntPropDel(self, node, prop):
        func = self._runtPropDelFuncs.get(prop.full)
        if func is None:
            raise s_exc.IsRuntForm(mesg='No prop:del func set for runt property.',
                                   prop=prop.full, ndef=node.ndef)
        ret = await s_coro.ornot(func, node, prop)
        return ret

    async def runTagAdd(self, node, tag, valu):
        for func in self.ontagadds.get(tag, ()):
            try:
                await s_coro.ornot(func, node, tag, valu)
            except asyncio.CancelledError as e:
                raise
            except Exception as e:
                logger.exception('onTagAdd Error')

    async def runTagDel(self, node, tag, valu):
        for func in self.ontagdels.get(tag, ()):
            try:
                await s_coro.ornot(func, node, tag, valu)
            except asyncio.CancelledError as e:
                raise
            except Exception as e:
                logger.exception('onTagDel Error')

    async def _checkLayerModels(self):
        mrev = s_modelrev.ModelRev(self)
        await mrev.revCoreLayers()

    async def _initCoreLayers(self):

        import synapse.cells as s_cells  # avoid import cycle

        layersdir = pathlib.Path(self.dirn, 'layers')
        layersdir.mkdir(exist_ok=True)

        # Layers are imported in reverse lexicographic order, where the earliest in the alphabet is the 'topmost'
        # write layer.
        layerdirs = sorted((d for d in layersdir.iterdir() if d.is_dir()), reverse=True)
        for layeridx, layerdir in enumerate(layerdirs):

            logger.info('loading external layer from %s', layerdir)

            if not pathlib.Path(layerdir, 'boot.yaml').exists():  # pragma: no cover
                logger.warning('Skipping layer directory %s due to missing boot.yaml', layerdir)
                continue

            # Every layer but the top is readonly
            readonly = (layeridx < len(layerdirs) - 1)
            layer = await s_cells.initFromDirn(layerdir, readonly=readonly)
            if not isinstance(layer, s_layer.Layer):
                raise s_exc.BadConfValu('layer dir %s must contain Layer cell', layerdir)

            self.layers.append(layer)

        if not self.layers:
            # Setup the fallback/default single LMDB layer
            self.layers.append(await self._makeDefaultLayer())

        self.layer = self.layers[-1]
        logger.debug('Cortex using the following layers: %s\n', (''.join(f'\n   {l.dirn}' for l in self.layers)))

    def addStormCmd(self, ctor):
        '''
        Add a synapse.lib.storm.Cmd class to the cortex.
        '''
        if cmdre.match(ctor.name) is None:
            raise s_exc.BadCmdName(name=ctor.name)

        self.stormcmds[ctor.name] = ctor

    def getStormCmd(self, name):
        return self.stormcmds.get(name)

    def addStormLib(self, path, ctor):

        root = self.libroot
        # (name, {kids}, {funcs})

        for name in path:
            step = root[1].get(name)
            if step is None:
                step = (name, {}, {})
                root[1][name] = step
            root = step

        root[2]['ctor'] = ctor

    def getStormLib(self, path):
        root = self.libroot
        for name in path:
            step = root[1].get(name)
            if step is None:
                return None
            root = step
        return root

    def getStormCmds(self):
        return list(self.stormcmds.items())

    def _initPushLoop(self):

        if self.conf.get('splice:sync') is None:
            return

        self.schedCoro(self._runPushLoop())

    async def _runPushLoop(self):

        url = self.conf.get('splice:sync')

        iden = self.getCellIden()

        logger.info('sync loop init: %s', url)

        while not self.isfini:
            timeout = 1
            try:

                url = self.conf.get('splice:sync')

                async with await s_telepath.openurl(url) as core:

                    # use our iden as the feed iden
                    offs = await core.getFeedOffs(iden)

                    while not self.isfini:

                        items = [x async for x in self.layer.splices(offs, 10000)]

                        if not items:
                            await self.waitfini(timeout=1)
                            continue

                        size = len(items)
                        indx = (await self.layer.stat())['splicelog_indx']

                        perc = float(offs) / float(indx) * 100.0

                        logger.info('splice push: %d %d/%d (%.4f%%)', size, offs, indx, perc)

                        offs = await core.addFeedData('syn.splice', items, seqn=(iden, offs))
                        await self.fire('core:splice:sync:sent')

            except asyncio.CancelledError:
                break

            except Exception as e:  # pragma: no cover
                if isinstance(e, OSError):
                    timeout = 60

                logger.exception('sync error')
                await self.waitfini(timeout)

    def _initCryoLoop(self):

        tankurl = self.conf.get('splice:cryotank')
        if tankurl is None:
            return

        self.schedCoro(self._runCryoLoop())

    def _initFeedLoops(self):
        '''
        feeds:
            - cryotank: tcp://cryo.vertex.link/cryo00/tank01
              type: syn.splice
        '''
        feeds = self.conf.get('feeds', ())
        if not feeds:
            return

        for feed in feeds:

            # do some validation before we fire tasks...
            typename = feed.get('type')
            if self.getFeedFunc(typename) is None:
                raise s_exc.NoSuchType(name=typename)

            self.schedCoro(self._runFeedLoop(feed))

    async def _runFeedLoop(self, feed):

        url = feed.get('cryotank')
        typename = feed.get('type')
        fsize = feed.get('size', 1000)

        logger.info('feed loop init: %s @ %s', typename, url)

        while not self.isfini:
            timeout = 1
            try:

                url = feed.get('cryotank')

                async with await s_telepath.openurl(url) as tank:

                    iden = await tank.getCellIden()

                    offs = await self.layer.getOffset(iden)

                    while not self.isfini:

                        items = [item async for item in await tank.slice(offs, fsize)]
                        if not items:
                            await self.waitfini(timeout=2)
                            continue

                        datas = [i[1] for i in items]

                        offs = await self.addFeedData(typename, datas, seqn=(iden, offs))
                        await self.fire('core:feed:loop')
                        logger.debug('Processed [%s] records with [%s]',
                                     len(datas), typename)

            except asyncio.CancelledError:
                break

            except Exception as e:  # pragma: no cover
                if isinstance(e, OSError):
                    timeout = 60
                logger.exception('feed error')
                await self.waitfini(timeout)

    async def _runCryoLoop(self):

        online = False
        tankurl = self.conf.get('splice:cryotank')

        layr = self.layers[-1]

        while not self.isfini:
            timeout = 2
            try:

                async with await s_telepath.openurl(tankurl) as tank:

                    if not online:
                        online = True
                        logger.info('splice cryotank: online')

                    offs = await tank.offset(self.iden)

                    while not self.isfini:

                        items = [item async for item in layr.splices(offs, 10000)]

                        if not len(items):
                            layr.spliced.clear()
                            await s_coro.event_wait(layr.spliced, timeout=1)
                            continue

                        logger.info('tanking splices: %d', len(items))

                        offs = await tank.puts(items, seqn=(self.iden, offs))
                        await self.fire('core:splice:cryotank:sent')

            except asyncio.CancelledError:  # pragma: no cover
                break

            except Exception as e:  # pragma: no cover
                if isinstance(e, OSError):
                    timeout = 60
                online = False
                logger.exception('splice cryotank offline')

                await self.waitfini(timeout)

    def setFeedFunc(self, name, func):
        '''
        Set a data ingest function.

        def func(snap, items):
            loaditems...
        '''
        self.feedfuncs[name] = func

    def getFeedFunc(self, name):
        '''
        Get a data ingest function.
        '''
        return self.feedfuncs.get(name)

    async def _addSynNodes(self, snap, items):
        async for node in snap.addNodes(items):
            yield node

    async def _addSynSplice(self, snap, items):

        for item in items:
            func = self.splicers.get(item[0])

            if func is None:
                await snap.warn(f'no such splice: {item!r}')
                continue

            try:
                await func(snap, item)
            except asyncio.CancelledError as e:
                raise
            except Exception as e:
                logger.exception('splice error')
                await snap.warn(f'splice error: {e}')

    async def _onFeedNodeAdd(self, snap, mesg):

        ndef = mesg[1].get('ndef')

        if ndef is None:
            await snap.warn(f'Invalid Splice: {mesg!r}')
            return

        await snap.addNode(*ndef)

    async def _onFeedNodeDel(self, snap, mesg):

        ndef = mesg[1].get('ndef')

        node = await snap.getNodeByNdef(ndef)
        if node is None:
            return

        await node.delete()

    async def _onFeedPropSet(self, snap, mesg):

        ndef = mesg[1].get('ndef')
        name = mesg[1].get('prop')
        valu = mesg[1].get('valu')

        node = await snap.getNodeByNdef(ndef)
        if node is None:
            return

        await node.set(name, valu)

    async def _onFeedPropDel(self, snap, mesg):

        ndef = mesg[1].get('ndef')
        name = mesg[1].get('prop')

        node = await snap.getNodeByNdef(ndef)
        if node is None:
            return

        await node.pop(name)

    async def _onFeedTagAdd(self, snap, mesg):

        ndef = mesg[1].get('ndef')

        tag = mesg[1].get('tag')
        valu = mesg[1].get('valu')

        node = await snap.getNodeByNdef(ndef)
        if node is None:
            return

        await node.addTag(tag, valu=valu)

    async def _onFeedTagDel(self, snap, mesg):

        ndef = mesg[1].get('ndef')
        tag = mesg[1].get('tag')

        node = await snap.getNodeByNdef(ndef)
        if node is None:
            return

        await node.delTag(tag)

    # def _addSynUndo(self, snap, items):
        # TODO apply splices in reverse

    async def _addSynIngest(self, snap, items):

        for item in items:
            try:
                pnodes = self._getSynIngestNodes(item)
                logger.info('Made [%s] nodes.', len(pnodes))
                async for node in snap.addNodes(pnodes):
                    yield node
            except asyncio.CancelledError as e:
                raise
            except Exception as e:
                logger.exception('Failed to process ingest [%r]', item)
                continue

    def _getSynIngestNodes(self, item):
        '''
        Get a list of packed nodes from a ingest definition.
        '''
        pnodes = []
        seen = item.get('seen')
        # Track all the ndefs we make so we can make sources
        ndefs = []

        # Make the form nodes
        tags = item.get('tags', {})
        forms = item.get('forms', {})
        for form, valus in forms.items():
            for valu in valus:
                ndef = [form, valu]
                ndefs.append(ndef)
                obj = [ndef, {'tags': tags}]
                if seen:
                    obj[1]['props'] = {'.seen': (seen, seen)}
                pnodes.append(obj)

        # Make the packed nodes
        nodes = item.get('nodes', ())
        for pnode in nodes:
            ndefs.append(pnode[0])
            pnode[1].setdefault('tags', {})
            for tag, valu in tags.items():
                # Tag in the packed node has a higher predecence
                # than the tag in the whole ingest set of data.
                pnode[1]['tags'].setdefault(tag, valu)
            if seen:
                pnode[1].setdefault('props', {})
                pnode[1]['props'].setdefault('.seen', (seen, seen))
            pnodes.append(pnode)

        # Make edges
        for srcdef, etyp, destndefs in item.get('edges', ()):
            for destndef in destndefs:
                ndef = [etyp, [srcdef, destndef]]
                ndefs.append(ndef)
                obj = [ndef, {}]
                if seen:
                    obj[1]['props'] = {'.seen': (seen, seen)}
                if tags:
                    obj[1]['tags'] = tags.copy()
                pnodes.append(obj)

        # Make time based edges
        for srcdef, etyp, destndefs in item.get('time:edges', ()):
            for destndef, time in destndefs:
                ndef = [etyp, [srcdef, destndef, time]]
                ndefs.append(ndef)
                obj = [ndef, {}]
                if seen:
                    obj[1]['props'] = {'.seen': (seen, seen)}
                if tags:
                    obj[1]['tags'] = tags.copy()
                pnodes.append(obj)

        # Make the source node and links
        source = item.get('source')
        if source:
            # Base object
            obj = [['source', source], {}]
            pnodes.append(obj)

            # Subsequent links
            for ndef in ndefs:
                obj = [['seen', (source, ndef)],
                       {'props': {'.seen': (seen, seen)}}]
                pnodes.append(obj)
        return pnodes

    async def _makeDefaultLayer(self):
        '''
        Since a user hasn't specified any layers, make one
        '''
        import synapse.cells as s_cells
        layerdir = s_common.gendir(self.dirn, 'layers', DEFAULT_LAYER_NAME)
        s_cells.deploy('layer-lmdb', layerdir)
        mapsize = self.conf.get('layer:lmdb:mapsize')
        if mapsize is not None:
            cell_yaml = pathlib.Path(layerdir, 'cell.yaml')
            conf = s_common.yamlload(cell_yaml) or {}
            conf['lmdb:mapsize'] = mapsize
            s_common.yamlsave(conf, cell_yaml)

        logger.info('Creating a new default storage layer at %s', layerdir)
        return await s_cells.initFromDirn(layerdir)

    def getCoreMod(self, name):
        return self.modules.get(name)

    def getCoreMods(self):
        ret = []
        for modname, mod in self.modules.items():
            ret.append((modname, mod.conf))
        return ret

    @s_coro.genrhelp
    async def eval(self, text, opts=None, user=None):
        '''
        Evaluate a storm query and yield Nodes only.
        '''
        await self.boss.promote('storm', user=user, info={'query': text})
        async with await self.snap(user=user) as snap:
            async for node in snap.eval(text, opts=opts, user=user):
                yield node

    @s_coro.genrhelp
    async def storm(self, text, opts=None, user=None):
        '''
        Evaluate a storm query and yield (node, path) tuples.
        Yields:
            (Node, Path) tuples
        '''
        await self.boss.promote('storm', user=user, info={'query': text})
        async with await self.snap(user=user) as snap:
            async for mesg in snap.storm(text, opts=opts):
                yield mesg

    @s_coro.genrhelp
    async def streamstorm(self, text, opts=None, user=None):
        '''
        Evaluate a storm query and yield result messages.
        Yields:
            ((str,dict)): Storm messages.
        '''
        MSG_QUEUE_SIZE = 1000
        chan = asyncio.Queue(MSG_QUEUE_SIZE, loop=self.loop)

        # promote ourself to a synapse task
        synt = await self.boss.promote('storm', user=user, info={'query': text})

        async def runStorm():
            cancelled = False
            tick = s_common.now()
            count = 0
            try:
                # First, try text parsing. If this fails, we won't be able to get
                # a storm runtime in the snap, so catch and pass the `err` message
                # before handing a `fini` message along.
                self.getStormQuery(text)

                await chan.put(('init', {'tick': tick, 'text': text, 'task': synt.iden}))

                async with await self.snap(user=user) as snap:

                    snap.link(chan.put)

                    async for pode in snap.iterStormPodes(text, opts=opts, user=user):
                        await chan.put(('node', pode))
                        count += 1

            except asyncio.CancelledError:
                logger.warning('Storm runtime cancelled.')
                cancelled = True
                raise

            except Exception as e:
                logger.exception('Error during storm execution')
                enfo = s_common.err(e)
                enfo[1].pop('esrc', None)
                enfo[1].pop('ename', None)
                await chan.put(('err', enfo))

            finally:
                if cancelled:
                    return
                tock = s_common.now()
                took = tock - tick
                await chan.put(('fini', {'tock': tock, 'took': took, 'count': count}))

        await synt.worker(runStorm())

        while True:

            mesg = await chan.get()

            yield mesg

            if mesg[0] == 'fini':
                break

    @s_coro.genrhelp
    async def iterStormPodes(self, text, opts=None, user=None):
        synt = await self.boss.promote('storm', user=user, info={'query': text})
        async with await self.snap(user=user) as snap:
            async for pode in snap.iterStormPodes(text, opts=opts, user=user):
                yield pode

    @s_cache.memoize(size=10000)
    def getStormQuery(self, text):
        '''
        Parse storm query text and return a Query object.
        '''
        parseinfo = {
            'stormcmds': {cmd: {} for cmd in self.stormcmds.keys()},
            'modelinfo': self.model.getModelInfo(),
        }
        query = s_syntax.Parser(parseinfo, text).query()
        query.init(self)
        return query

    def _logStormQuery(self, text, user):
        '''
        Log a storm query.
        '''
        if self.conf.get('storm:log'):
            lvl = self.conf.get('storm:log:level')
            logger.log(lvl, 'Executing storm query {%s} as [%s]', text, user.name)

    async def getNodeByNdef(self, ndef):
        '''
        Return a single Node() instance by (form,valu) tuple.
        '''
        name, valu = ndef

        form = self.model.forms.get(name)
        if form is None:
            raise s_exc.NoSuchForm(name=name)

        norm, info = form.type.norm(valu)

        buid = s_common.buid((form.name, norm))

        async with await self.snap() as snap:
            return await snap.getNodeByBuid(buid)

    async def getNodesBy(self, full, valu, cmpr='='):
        '''
        Get nodes by a property value or lift syntax.

        Args:
            full (str): The full name of a property <form>:<prop>.
            valu (obj): A value that the type knows how to lift by.
            cmpr (str): The comparison operator you are lifting by.

        Some node property types allow special syntax here.

        Examples:

            # simple lift by property equality
            core.getNodesBy('file:bytes:size', 20)

            # The inet:ipv4 type knows about cidr syntax
            core.getNodesBy('inet:ipv4', '1.2.3.0/24')
        '''
        async with await self.snap() as snap:
            async for node in snap.getNodesBy(full, valu, cmpr=cmpr):
                yield node

    def getCoreInfo(self):
        return {
            'version': synapse.version,
            'modeldef': self.model.getModelDef(),
            'stormcmds': {cmd: {} for cmd in self.stormcmds.keys()},
        }

    async def addNodes(self, nodedefs):
        '''
        Quickly add/modify a list of nodes from node definition tuples.
        This API is the simplest/fastest way to add nodes, set node props,
        and add tags to nodes remotely.

        Args:

            nodedefs (list): A list of node definition tuples. See below.

        A node definition tuple is defined as:

            ( (form, valu), {'props':{}, 'tags':{})

        The "props" or "tags" keys may be omitted.

        '''
        async with await self.snap() as snap:
            snap.strict = False
            async for node in snap.addNodes(nodedefs):
                yield node

    async def addFeedData(self, name, items, seqn=None):
        '''
        Add data using a feed/parser function.

        Args:
            name (str): The name of the feed record format.
            items (list): A list of items to ingest.
            seqn ((str,int)): An (iden, offs) tuple for this feed chunk.

        Returns:
            (int): The next expected offset (or None) if seqn is None.
        '''
        async with await self.snap() as snap:
            snap.strict = False
            return await snap.addFeedData(name, items, seqn=seqn)

    async def getFeedOffs(self, iden):
        return await self.layer.getOffset(iden)

    async def setFeedOffs(self, iden, offs):
        if offs < 0:
            raise s_exc.BadConfValu(mesg='Offset must be greater than or equal to zero.', offs=offs,
                                    iden=iden)
        oldoffs = await self.getFeedOffs(iden)
        logger.info('Setting Feed offset for [%s] from [%s] to [%s]',
                    iden, oldoffs, offs)
        return await self.layer.setOffset(iden, offs)

    async def snap(self, user=None):
        '''
        Return a transaction object for the default view.

        Args:
            write (bool): Set to True for a write transaction.

        Returns:
            (synapse.lib.snap.Snap)

        NOTE: This must be used in a with block.
        '''
        snap = await self.view.snap()
        if user is not None:
            snap.setUser(user)
        return snap

    async def _loadCoreMods(self, mods):
        for ctor in mods:
            await self._loadCoreModule(ctor)

    async def _initCoreModel(self):
        '''
        Initialize the cortex DataModel from loaded modules.
<<<<<<< HEAD

        ( this must be called after all _loadCoreMods() calls )
        '''
        mdefs = []

=======

        ( this must be called after all _loadCoreMods() calls )
        '''
        mdefs = []
>>>>>>> 7c0abfc4
        for modu in self.modules.values():
            mdef = modu.getModelDefs()
            if mdef is not None:
                mdefs.extend(mdef)

        self.model.addDataModels(mdefs)

    async def _initCoreMods(self):
        '''
        Call initCoreModule for each of the modules we have loaded.
        '''
<<<<<<< HEAD
        for modu in self.modules.values():
            await modu.initCoreModule()
=======
        for name, modu in self.modules.items():
            await s_coro.ornot(modu.initCoreModule)
            await self.fire('core:module:load', module=name)
>>>>>>> 7c0abfc4

    async def loadCoreModule(self, ctor, conf=None):
        '''
        Load a cortex module with the given ctor and conf.

        Args:
            ctor (str): The python module class path
            conf (dict):Config dictionary for the module
        '''
        if conf is None:
            conf = {}

        modu = await self._loadCoreModule(ctor)

        mdefs = modu.getModelDefs()
        self.model.addDataModels(mdefs)
<<<<<<< HEAD
=======

>>>>>>> 7c0abfc4
        await modu.initCoreModule()
        await self.fire('core:module:load', module=ctor)

    async def _loadCoreModule(self, ctor):

        try:
            modu = s_dyndeps.tryDynFunc(ctor, self)

            self.modules[ctor] = modu

            return modu

        except Exception as e:
            logger.exception('mod load fail: %s' % (ctor,))
            return None

    async def stat(self):
        stats = {
            'iden': self.iden,
            'layer': await self.layer.stat(),
            'formcounts': self.counts,
        }
        return stats


@contextlib.contextmanager
def getTempCortex(mods=None):
    '''
    Get a proxy to a cortex backed by a temporary directory.

    Args:
        mods (list): A list of modules which are loaded into the cortex.

    Notes:
        The cortex and temporary directory are town down on exit.
        This should only be called from synchronous code.

    Returns:
        Proxy to the cortex.
    '''
    with s_common.getTempDir() as dirn:
        with s_coro.AsyncToSyncCMgr(s_glob.sync, Cortex.anit(dirn)) as core:
            if mods:
                for mod in mods:
                    s_glob.sync(core.loadCoreModule(mod))
            with s_coro.AsyncToSyncCMgr(core.getLocalProxy) as prox:
                yield prox<|MERGE_RESOLUTION|>--- conflicted
+++ resolved
@@ -535,7 +535,6 @@
         self._runtPropSetFuncs = {}
         self._runtPropDelFuncs = {}
 
-<<<<<<< HEAD
         self._initFormCounts()
 
         await self._loadCoreMods(s_modules.coremods)
@@ -544,14 +543,6 @@
         # bring the data model online
         await self._initCoreModel()
 
-=======
-        await self._loadCoreMods(s_modules.coremods)
-        await self._loadCoreMods(self.conf.get('modules'))
-
-        # bring the data model online
-        await self._initCoreModel()
-
->>>>>>> 7c0abfc4
         await self._checkLayerModels()
 
         self.view = View(self, self.layers)
@@ -1421,18 +1412,10 @@
     async def _initCoreModel(self):
         '''
         Initialize the cortex DataModel from loaded modules.
-<<<<<<< HEAD
 
         ( this must be called after all _loadCoreMods() calls )
         '''
         mdefs = []
-
-=======
-
-        ( this must be called after all _loadCoreMods() calls )
-        '''
-        mdefs = []
->>>>>>> 7c0abfc4
         for modu in self.modules.values():
             mdef = modu.getModelDefs()
             if mdef is not None:
@@ -1444,14 +1427,8 @@
         '''
         Call initCoreModule for each of the modules we have loaded.
         '''
-<<<<<<< HEAD
         for modu in self.modules.values():
             await modu.initCoreModule()
-=======
-        for name, modu in self.modules.items():
-            await s_coro.ornot(modu.initCoreModule)
-            await self.fire('core:module:load', module=name)
->>>>>>> 7c0abfc4
 
     async def loadCoreModule(self, ctor, conf=None):
         '''
@@ -1468,10 +1445,6 @@
 
         mdefs = modu.getModelDefs()
         self.model.addDataModels(mdefs)
-<<<<<<< HEAD
-=======
-
->>>>>>> 7c0abfc4
         await modu.initCoreModule()
         await self.fire('core:module:load', module=ctor)
 
