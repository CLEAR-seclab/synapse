--- conflicted
+++ resolved
@@ -525,14 +525,10 @@
 
         self._initFormCounts()
 
-<<<<<<< HEAD
         await self._loadCoreMods(s_modules.coremods)
         await self._loadCoreMods(self.conf.get('modules'))
-=======
+
         self.triggers = s_trigger.Triggers(self)
-
-        mods = self.conf.get('modules')
->>>>>>> 7e9b24fc
 
         # bring the data model online
         await self._initCoreModel()
