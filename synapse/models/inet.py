--- conflicted
+++ resolved
@@ -194,33 +194,29 @@
     #lowerbound = _ipv4addr & mask[0]
     #return lowerbound, lowerbound + mask[1]
 
-<<<<<<< HEAD
 #class IPv4Type(DataType):
 
     #def norm(self, valu, oldval=None):
         #if isinstance(valu, str):
             #return self._norm_str(valu, oldval=oldval)
-=======
-    v6addr = ipaddress.IPv6Address(text)
-    v4addr = v6addr.ipv4_mapped
-    if v4addr is not None:
-        return '::ffff:%s' % (v4addr), {'ipv4': ipv4int(str(v4addr))}
-
-    return v6addr.compressed, {}
->>>>>>> 53c4f7c0
+
+# FIXME ipv6 stuff..
+    #v6addr = ipaddress.IPv6Address(text)
+    #v4addr = v6addr.ipv4_mapped
+    #if v4addr is not None:
+        #return '::ffff:%s' % (v4addr), {'ipv4': ipv4int(str(v4addr))}
+
+    #return v6addr.compressed, {}
 
         #if not isinstance(valu, int):
             #self._raiseBadValu(valu)
 
-<<<<<<< HEAD
         #return valu & 0xffffffff, {}
-=======
-    def norm(self, valu, oldval=None):
-        try:
-            return ipv6norm(valu)
-        except Exception as e:
-            self._raiseBadValu(valu)
->>>>>>> 53c4f7c0
+    #def norm(self, valu, oldval=None):
+        #try:
+            #return ipv6norm(valu)
+        #except Exception as e:
+            #self._raiseBadValu(valu)
 
     #def _norm_str(self, valu, oldval=None):
         #if valu.isdigit():
@@ -288,14 +284,7 @@
 
         #try:
 
-<<<<<<< HEAD
             #name, addr = email.utils.parseaddr(valu)
-=======
-        try:
-            host = ipv6norm(host)[0]
-        except Exception as e:
-            self._raiseBadValu(valu)
->>>>>>> 53c4f7c0
 
         #except Exception as e: #pragma: no cover
             # not sure we can ever really trigger this with a string as input
@@ -496,6 +485,113 @@
         #addr, _ = self.tlib.getTypeNorm('inet:ipv6', valu)
         #return addr, subs
 
+# TO MERGE UPDATED INET:ADDR
+#        orig = valu
+#
+#        proto = 'tcp'
+#        if valu.find('://') != -1:
+#            proto, valu = valu.split('://', 1)
+#            proto = proto.lower()
+#
+#        if proto not in ('tcp', 'udp', 'icmp', 'host'):
+#            self._raiseBadValu(valu, mesg='inet:addr protocol must be in: tcp, udp, icmp, host')
+#
+#        # strip any trailing /
+#        valu = valu.strip().strip('/')
+#
+#        subs = {'proto': proto}
+#
+#        # handle host proto
+#        if proto == 'host':
+#            if valu.find(':') != -1:
+#
+#                valu, portstr = valu.rsplit(':')
+#                subs['port'] = port = int(portstr, 0) & 0xffff
+#
+#                guid, _ = self.tlib.getTypeNorm('guid', valu)
+#                subs['host'] = guid
+#
+#                return 'host://%s:%d' % (guid, port), subs
+#
+#            guid, _ = self.tlib.getTypeNorm('guid', valu)
+#            subs['host'] = guid
+#            return 'host://%s' % (guid,), subs
+#
+#        # check for ipv6
+#        if valu.startswith('['): # "[" <ipv6> "]" [:port]
+#
+#            ipv6, v6sub = self.tlib.getTypeNorm('inet:ipv6', valu[1:].split(']', 1)[0])
+#            subs['ipv6'] = ipv6
+#
+#            text = '[%s]' % (ipv6,)
+#
+#            ipv4 = v6sub.get('ipv4')
+#            if ipv4 is not None:
+#                text = ipv4str(ipv4)
+#                subs['ipv4'] = ipv4
+#
+#            if valu.find(']:') != -1:
+#
+#                if proto not in ('tcp', 'udp'):
+#                    self._raiseBadValu(orig, mesg='IPv6 port syntax with non tcp/udp protocol')
+#
+#                subs['port'] = port = int(valu.rsplit(':', 1)[1], 0)
+#                text += ':%d' % (port,)
+#
+#            norm = '%s://%s' % (proto, text)
+#            return norm, subs
+#
+#        # check for DWIM ipv6 with no []s
+#        try:
+#
+#            ipv6, v6sub = self.tlib.getTypeNorm('inet:ipv6', valu)
+#            subs['ipv6'] = ipv6
+#
+#            text = '[%s]' % (ipv6,)
+#
+#            ipv4 = v6sub.get('ipv4')
+#            if ipv4 is not None:
+#                text = ipv4str(ipv4)
+#                subs['ipv4'] = ipv4
+#
+#            norm = proto + '://' + text
+#            return norm, subs
+#
+#        except BadTypeValu as e:
+#            pass
+#
+#        # check for a port
+#        port = None
+#        if valu.find(':') != -1:
+#
+#            if proto not in ('tcp', 'udp'):
+#                self._raiseBadValu(orig, mesg='IPv6 port syntax with non tcp/udp protocol')
+#
+#            valu, portstr = valu.rsplit(':', 1)
+#            subs['port'] = port = int(portstr, 0) & 0xffff
+#
+#        # check for ipv4
+#        try:
+#
+#            ipv4 = ipv4int(valu)
+#            ipv6 = '::ffff:%s' % (ipv4str(ipv4),)
+#
+#            text = ipv4str(ipv4)
+#
+#            subs['ipv4'] = ipv4
+#            subs['ipv6'] = ipv6
+#
+#            if port is not None:
+#                text += ':%d' % (port,)
+#
+#            norm = '%s://%s' % (proto, text)
+#            return norm, subs
+#
+#        except BadTypeValu as e:
+#            pass
+#
+#        self._raiseBadValu(orig, mesg='inet:addr must be a <tcp|udp|icmp|host>://<ipv4|ipv6|guid>[:port]/')
+
 class InetModule(s_module.CoreModule):
 
     def initCoreModule(self):
@@ -541,7 +637,6 @@
 
         fqdn = node.ndef[1]
 
-<<<<<<< HEAD
         iszone = node.get('iszone')
         if iszone:
             node.set('zone', fqdn)
@@ -554,128 +649,13 @@
 
         parent = node.xact.getNodeByNdef(('inet:fqdn', domain))
         node.set('zone', parent.get('zone'))
-=======
-        orig = valu
-
-        proto = 'tcp'
-        if valu.find('://') != -1:
-            proto, valu = valu.split('://', 1)
-            proto = proto.lower()
-
-        if proto not in ('tcp', 'udp', 'icmp', 'host'):
-            self._raiseBadValu(valu, mesg='inet:addr protocol must be in: tcp, udp, icmp, host')
-
-        # strip any trailing /
-        valu = valu.strip().strip('/')
-
-        subs = {'proto': proto}
-
-        # handle host proto
-        if proto == 'host':
-            if valu.find(':') != -1:
-
-                valu, portstr = valu.rsplit(':')
-                subs['port'] = port = int(portstr, 0) & 0xffff
-
-                guid, _ = self.tlib.getTypeNorm('guid', valu)
-                subs['host'] = guid
-
-                return 'host://%s:%d' % (guid, port), subs
-
-            guid, _ = self.tlib.getTypeNorm('guid', valu)
-            subs['host'] = guid
-            return 'host://%s' % (guid,), subs
-
-        # check for ipv6
-        if valu.startswith('['): # "[" <ipv6> "]" [:port]
-
-            ipv6, v6sub = self.tlib.getTypeNorm('inet:ipv6', valu[1:].split(']', 1)[0])
-            subs['ipv6'] = ipv6
-
-            text = '[%s]' % (ipv6,)
-
-            ipv4 = v6sub.get('ipv4')
-            if ipv4 is not None:
-                text = ipv4str(ipv4)
-                subs['ipv4'] = ipv4
-
-            if valu.find(']:') != -1:
-
-                if proto not in ('tcp', 'udp'):
-                    self._raiseBadValu(orig, mesg='IPv6 port syntax with non tcp/udp protocol')
-
-                subs['port'] = port = int(valu.rsplit(':', 1)[1], 0)
-                text += ':%d' % (port,)
-
-            norm = '%s://%s' % (proto, text)
-            return norm, subs
-
-        # check for DWIM ipv6 with no []s
-        try:
-
-            ipv6, v6sub = self.tlib.getTypeNorm('inet:ipv6', valu)
-            subs['ipv6'] = ipv6
-
-            text = '[%s]' % (ipv6,)
-
-            ipv4 = v6sub.get('ipv4')
-            if ipv4 is not None:
-                text = ipv4str(ipv4)
-                subs['ipv4'] = ipv4
-
-            norm = proto + '://' + text
-            return norm, subs
-
-        except BadTypeValu as e:
-            pass
-
-        # check for a port
-        port = None
-        if valu.find(':') != -1:
-
-            if proto not in ('tcp', 'udp'):
-                self._raiseBadValu(orig, mesg='IPv6 port syntax with non tcp/udp protocol')
-
-            valu, portstr = valu.rsplit(':', 1)
-            subs['port'] = port = int(portstr, 0) & 0xffff
-
-        # check for ipv4
-        try:
-
-            ipv4 = ipv4int(valu)
-            ipv6 = '::ffff:%s' % (ipv4str(ipv4),)
-
-            text = ipv4str(ipv4)
-
-            subs['ipv4'] = ipv4
-            subs['ipv6'] = ipv6
-
-            if port is not None:
-                text += ':%d' % (port,)
-
-            norm = '%s://%s' % (proto, text)
-            return norm, subs
-
-        except BadTypeValu as e:
-            pass
-
-        self._raiseBadValu(orig, mesg='inet:addr must be a <tcp|udp|icmp|host>://<ipv4|ipv6|guid>[:port]/')
-
->>>>>>> 53c4f7c0
 
     def _onSetFqdnZone(self, node, oldv):
 
         fqdn = node.ndef[1]
         zone = node.get('zone')
 
-<<<<<<< HEAD
         for child in node.xact.getNodesBy('inet:fqdn:domain', fqdn):
-=======
-        self.core.on('node:prop:set', self.onSetFqdnSfx, prop='inet:fqdn:sfx')
-
-    def finiCoreModule(self):
-        self.core.off('node:prop:set', self.onSetFqdnSfx)
->>>>>>> 53c4f7c0
 
             # if they are their own zone level, skip
             if child.get('iszone'):
@@ -719,310 +699,47 @@
                             'doc': 'The geo-political location string for the IPv4.'}),
                     )),
 
+                    ('inet:fqdn', {}, (
+
+                        ('domain', ('inet:fqdn', {}), {
+                            'doc': 'The parent domain for the FQDN.',
+                        }),
+
+                        ('zone', ('inet:fqdn', {}), {
+                            'doc': 'The zone level parent for this FQDN.',
+                        }),
+
+                        ('iszone', ('bool', {}), {
+                            'doc': 'True if the FQDN is considered a zone.',
+                            'defval': 0,
+                        }),
+
+                        ('issuffix', ('bool', {}), {
+                            'doc': 'True if the FQDN is considered a suffix.',
+                            'defval': 0,
+                        }),
+
+                        ('host', ('str', {'lower': True}), {
+                            'doc': 'The host part of the FQDN.',
+
+                        }),
+
+                    )),
+
+
                     ('inet:email', {}, (
 
                         ('user', ('inet:user', {}), {
                             'ro': True,
                             'doc': 'The email address user name.'}),
 
-<<<<<<< HEAD
                         ('fqdn', ('inet:fqdn', {}), {
                             'ro': True,
                             'doc': 'The email address FQDN.'}),
                     )),
-=======
-    @s_module.modelrev('inet', 201709181501)
-    def _revModl201709181501(self):
-        '''
-        Replace inet:whois:rec:ns<int> rows with inet:whos:recns nodes.
-        '''
-        adds = []
-        srcprops = ('inet:whois:rec:ns1', 'inet:whois:rec:ns2', 'inet:whois:rec:ns3', 'inet:whois:rec:ns4')
-        delprops = set()
-
-        tick = s_common.now()
-
-        # We could use the joins API but we would have to still fold rows into tufos for the purpose of migration.
-        nodes = self.core.getTufosByProp('inet:whois:rec')
-
-        for node in nodes:
-            rec = node[1].get('inet:whois:rec')
-            for prop in srcprops:
-                ns = node[1].get(prop)
-                if not ns:
-                    continue
-                delprops.add(prop)
-                iden = s_common.guid()
-                pprop = s_common.guid([ns, rec])
-                fqdn = node[1].get('inet:whois:rec:fqdn')
-                asof = node[1].get('inet:whois:rec:asof')
-                rows = [
-                    (iden, 'tufo:form', 'inet:whois:recns', tick),
-                    (iden, 'inet:whois:recns', pprop, tick),
-                    (iden, 'inet:whois:recns:ns', ns, tick),
-                    (iden, 'inet:whois:recns:rec', rec, tick),
-                    (iden, 'inet:whois:recns:rec:fqdn', fqdn, tick),
-                    (iden, 'inet:whois:recns:rec:asof', asof, tick),
-                ]
-                adds.extend(rows)
-
-        if adds:
-            self.core.addRows(adds)
-
-        for prop in delprops:
-            self.core.delRowsByProp(prop)
-
-    @s_module.modelrev('inet', 201709271521)
-    def _revModl201709271521(self):
-        '''
-        Rename inet:net* to inet:web*
-        '''
-        darks = []
-        forms = [
-            ('inet:netuser', 'inet:web:acct'),
-            ('inet:netgroup', 'inet:web:group'),
-            ('inet:netmemb', 'inet:web:memb'),
-            ('inet:follows', 'inet:web:follows'),
-            ('inet:netpost', 'inet:web:post'),
-            ('inet:netfile', 'inet:web:file'),
-            ('ps:hasnetuser', 'ps:haswebacct'),
-            ('ou:hasnetuser', 'ou:haswebacct'),
-        ]
-        props = [
-            ('inet:netuser:site', 'inet:web:acct:site'),
-            ('inet:netuser:user', 'inet:web:acct:user'),
-            ('inet:netuser:dob', 'inet:web:acct:dob'),
-            ('inet:netuser:url', 'inet:web:acct:url'),
-            ('inet:netuser:webpage', 'inet:web:acct:webpage'),
-            ('inet:netuser:avatar', 'inet:web:acct:avatar'),
-            ('inet:netuser:tagline', 'inet:web:acct:tagline'),
-            ('inet:netuser:occupation', 'inet:web:acct:occupation'),
-            ('inet:netuser:name', 'inet:web:acct:name'),
-            ('inet:netuser:realname', 'inet:web:acct:realname'),
-            ('inet:netuser:email', 'inet:web:acct:email'),
-            ('inet:netuser:phone', 'inet:web:acct:phone'),
-            ('inet:netuser:signup', 'inet:web:acct:signup'),
-            ('inet:netuser:signup:ipv4', 'inet:web:acct:signup:ipv4'),
-            ('inet:netuser:passwd', 'inet:web:acct:passwd'),
-            ('inet:netuser:seen:min', 'inet:web:acct:seen:min'),
-            ('inet:netuser:seen:max', 'inet:web:acct:seen:max'),
-
-            ('inet:netgroup:site', 'inet:web:group:site'),
-            ('inet:netgroup:name', 'inet:web:group:name'),
-            ('inet:netgroup:desc', 'inet:web:group:desc'),
-            ('inet:netgroup:url', 'inet:web:group:url'),
-            ('inet:netgroup:webpage', 'inet:web:group:webpage'),
-            ('inet:netgroup:avatar', 'inet:web:group:avatar'),
-
-            ('inet:netmemb:user', 'inet:web:memb:acct'),  # renamed from user -> acct
-            ('inet:netmemb:group', 'inet:web:memb:group'),
-            ('inet:netmemb:title', 'inet:web:memb:title'),
-            ('inet:netmemb:joined', 'inet:web:memb:joined'),
-            ('inet:netmemb:seen:min', 'inet:web:memb:seen:min'),
-            ('inet:netmemb:seen:max', 'inet:web:memb:seen:max'),
-
-            ('inet:follows:follower', 'inet:web:follows:follower'),
-            ('inet:follows:followee', 'inet:web:follows:followee'),
-            ('inet:follows:seen:min', 'inet:web:follows:seen:min'),
-            ('inet:follows:seen:max', 'inet:web:follows:seen:max'),
-
-            ('inet:netpost:netuser', 'inet:web:post:acct'), # renamed from netuser -> acct
-            ('inet:netpost:netuser:site', 'inet:web:post:acct:site'), # renamed from netuser -> acct
-            ('inet:netpost:netuser:user', 'inet:web:post:acct:user'), # renamed from netuser -> acct
-            ('inet:netpost:text', 'inet:web:post:text'),
-            ('inet:netpost:replyto', 'inet:web:post:replyto'),
-            ('inet:netpost:url', 'inet:web:post:url'),
-            ('inet:netpost:file', 'inet:web:post:file'),
-            ('inet:netpost:time', 'inet:web:post:time'),
-
-            ('inet:netfile:file', 'inet:web:file:file'),
-            ('inet:netfile:netuser', 'inet:web:file:acct'), # renamed from netuser -> acct
-            ('inet:netfile:netuser:site', 'inet:web:file:acct:site'), # renamed from netuser -> acct
-            ('inet:netfile:netuser:user', 'inet:web:file:acct:user'), # renamed from netuser -> acct
-            ('inet:netfile:name', 'inet:web:file:name'),
-            ('inet:netfile:posted', 'inet:web:file:posted'),
-            ('inet:netfile:ipv4', 'inet:web:file:ipv4'),
-            ('inet:netfile:ipv6', 'inet:web:file:ipv6'),
-            ('inet:netfile:seen:min', 'inet:web:file:seen:min'),
-            ('inet:netfile:seen:max', 'inet:web:file:seen:max'),
-
-            ('inet:web:logon:netuser', 'inet:web:logon:acct'),
-            ('inet:web:logon:netuser:site', 'inet:web:logon:acct:site'),
-            ('inet:web:logon:netuser:user', 'inet:web:logon:acct:user'),
-
-            ('ps:hasnetuser:netuser', 'ps:haswebacct:acct'),
-            ('ps:hasnetuser:person', 'ps:haswebacct:person'),
-
-            ('ou:hasnetuser:netuser', 'ou:haswebacct:acct'),
-            ('ou:hasnetuser:org', 'ou:haswebacct:org'),
-
-            # The following props are extra-model which may have been created if enforce=0 was set on a cortex.
-            ('inet:netgroup:site:domain', 'inet:web:group:site:domain'),
-            ('inet:netgroup:site:host', 'inet:web:group:site:host'),
-
-            ('inet:netmemb:group:name', 'inet:web:memb:group:name'),
-            ('inet:netmemb:group:site', 'inet:web:memb:group:site'),
-            ('inet:netmemb:group:site:domain', 'inet:web:memb:group:site:domain'),
-            ('inet:netmemb:group:site:host', 'inet:web:memb:group:site:hos'),
-            ('inet:netmemb:user:site', 'inet:web:memb:acct:site'),
-            ('inet:netmemb:user:site:domain', 'inet:web:memb:acct:site:domain'),
-            ('inet:netmemb:user:site:host', 'inet:web:memb:acct:site:host'),
-            ('inet:netmemb:user:user', 'inet:web:memb:acct:user'),
-
-            ('inet:netpost:netuser:site:domain', 'inet:web:post:acct:site:domain'),
-            ('inet:netpost:netuser:site:host', 'inet:web:post:acct:acctquit:site:host'),
-
-            ('inet:netuser:site:domain', 'inet:acct:site:domain'),
-            ('inet:netuser:site:host', 'inet:acct:site:host'),
-
-            ('inet:web:logon:netuser:site:domain', 'inet:web:logon:acct:site:domain'),
-            ('inet:web:logon:netuser:site:host', 'inet:web:logon:acct:site:host'),
-
-            ('ou:hasnetuser:netuser:site', 'ou:haswebacct:acct:site'),
-            ('ou:hasnetuser:netuser:site:domain', 'ou:haswebacct:acct:domain'),
-            ('ou:hasnetuser:netuser:site:host', 'ou:haswebacct:acct:host'),
-            ('ou:hasnetuser:netuser:user', 'ou:haswebacct:acct:user'),
-
-            ('ps:hasnetuser:netuser:site', 'ps:haswebacct:acct:site'),
-            ('ps:hasnetuser:netuser:site:domain', 'ps:haswebacct:acct:site:domain'),
-            ('ps:hasnetuser:netuser:site:host', 'ps:haswebacct:acct:site:host'),
-            ('ps:hasnetuser:netuser:user', 'ps:haswebacct:acct:user'),
-
-        ]
-
-        def _updateTagForm(old, new):
-
-            # make a set of all of the syn:tagforms that should exist based on existing tagforms
-            tag_valus = set()
-            for tagform_tufo in self.core.getTufosByProp('syn:tagform:form', old):
-                parts = tagform_tufo[1].get('syn:tagform:tag', '').split('.')
-                for i in range(len(parts)):
-                    tag_valus.add('.'.join(parts[0:i + 1]))
-
-            for tag_valu in tag_valus:
-                self.core.formTufoByProp('syn:tagform', (tag_valu, new))
-                self.core.delTufoByProp('syn:tagform', (tag_valu, old))
-
-            _updateTagDarks(tag_valus, old, new)
-
-        def _updateTagDarks(existing_tagforms, old, new):
-
-            # create a set of all of the tags on all of the nodes of a given form
-            tags = set()
-            for tufo in self.core.getTufosByProp(old):
-                tags.update(s_tufo.tags(tufo))
-
-            # for each tag, update the dark tag row and form a tagform if it is missing
-            for tag in tags:
-
-                if tag not in existing_tagforms:
-                    self.core.formTufoByProp('syn:tagform', (tag, new))
-                    existing_tagforms.add(tag)
-
-                olddark = '_:*%s#%s' % (old, tag)
-                newdark = '_:*%s#%s' % (new, tag)
-                self.core.store.updateProperty(olddark, newdark)
-
-        def _getXrefPropSrc():
-            retval = []
-
-            for prop in self.core.props:
-                if isinstance(prop, str):
-                    pdef = self.core.getPropDef(prop)
-                    ptype = pdef[1]['ptype']
-                    tdef = self.core.getTypeDef(ptype)
-                    tsub = tdef[1].get('subof')
-                    tsrc = tdef[1].get('source', '').split(',')[0]
-                    if tsrc and tsub == 'xref':
-                        retval.append((prop, prop + ':' + tsrc),)
-
-            return retval
-
-        def _updateXref(xref_props, oldform, newform):
-
-            for xref_base_prop, xref_src_prop in xref_props:
-
-                xref_prop = xref_base_prop + ':xref'
-                xref_prop_prop = xref_base_prop + ':xref:prop'
-
-                while True:
-                    tufos = self.core.getTufosByProp(xref_prop_prop, oldform, limit=100000)
-                    if not tufos:
-                        break
-
-                    for tufo in tufos:
-                        i, p, v, t = self.core.getRowsByIdProp(tufo[0], xref_prop_prop)[0] # unavoidable until we have `node:created` prop
-                        adds, dels = [], []
-
-                        # modify :xref:prop
-                        adds.append((i, p, newform, t),)
-                        dels.append((i, p, v),)
-
-                        # modify :xref
-                        old_xref_valu = tufo[1][xref_prop]
-                        new_xref_valu = tufo[1][xref_prop].replace(oldform, newform)
-                        adds.append((i, xref_prop, new_xref_valu, t),)
-                        dels.append((i, xref_prop, old_xref_valu),)
-
-                        # modify the src prop. ex: `file:imgof:file`
-                        src_valu = tufo[1][xref_src_prop]
-                        new_formvalu = tufo[1][xref_prop].split('=', 1)[1]
-                        xref_valu, _ = self.core.getTypeNorm(xref_base_prop, (src_valu, (newform, new_formvalu)))
-                        adds.append((i, xref_base_prop, xref_valu, t),)
-                        dels.append((i, xref_base_prop, tufo[1][xref_base_prop]),)
-
-                        if adds:
-                            self.core.addRows(adds)
-
-                        for i, p, v in dels:
-                            self.core.delRowsByIdProp(i, p, v)
-
-        with self.core.getCoreXact() as xact:
-
-            xref_propsrc = _getXrefPropSrc()
-
-            for old, new in forms:
-                self.core.store.updatePropertyValu('tufo:form', old, new)
-                _updateTagForm(old, new)
-                _updateXref(xref_propsrc, old, new)
-
-            for old, new in forms + props:
-                if old == new:
-                    continue
-                self.core.store.updateProperty(old, new)
-
-    @s_module.modelrev('inet', 201710111553)
-    def _revModl201710111553(self):
-
-        adds, dels = [], []
-        with self.core.getCoreXact() as xact:
-            for i, p, v, t in self.core.getRowsByProp('inet:web:acct:occupation'):
-                newv = v.lower()
-                if newv != v:
-                    adds.append((i, p, newv, t),)
-                    dels.append((i, p, v),)
-
-            if adds:
-                self.core.addRows(adds)
-
-            for i, p, v in dels:
-                self.core.delRowsByIdProp(i, p, v)
-
-    @s_module.modelrev('inet', 201802131725)
-    def _revModel201802131725(self):
-        # mark changed nodes with a dark row...
-        dvalu = 'inet:201802131725'
-        dprop = '_:dark:syn:modl:rev'
-
-        with self.core.getCoreXact() as xact:
-            rows = self.core.getRowsByProp('inet:web:group:name')
-            darks = [(i[::-1], dprop, dvalu, t) for (i, p, v, t) in rows]
-            self.core.store.updateProperty('inet:web:group:name',
-                                           'inet:web:group:id')
-            self.core.addRows(darks)
-            # Make the inet:group nodes
-            for (i, p, v, t) in rows:
-                self.core.formTufoByProp('inet:group', v)
+                ),
+            }),
+        )
 
     @staticmethod
     def getBaseModels():
@@ -1287,33 +1004,6 @@
                     'subof': 'guid',
                     'doc': 'A single client HTTP request.',
                 }),
->>>>>>> 53c4f7c0
-
-                    ('inet:fqdn', {}, (
-
-                        ('domain', ('inet:fqdn', {}), {
-                            'doc': 'The parent domain for the FQDN.',
-                        }),
-
-                        ('zone', ('inet:fqdn', {}), {
-                            'doc': 'The zone level parent for this FQDN.',
-                        }),
-
-                        ('iszone', ('bool', {}), {
-                            'doc': 'True if the FQDN is considered a zone.',
-                            'defval': 0,
-                        }),
-
-                        ('issuffix', ('bool', {}), {
-                            'doc': 'True if the FQDN is considered a suffix.',
-                            'defval': 0,
-                        }),
-
-<<<<<<< HEAD
-                        ('host', ('str', {'lower': True}), {
-                            'doc': 'The host part of the FQDN.',
-                        }),
-=======
                 ('inet:http:resphead', {
                     'subof': 'comp',
                     'fields': 'response=inet:http:response,header=inet:http:header',
@@ -1331,24 +1021,6 @@
                     'doc': 'An instance of a file downloaded from a server.',
                 }),
 
-            ),
->>>>>>> 53c4f7c0
-
-                    )),
-                ),
-
-<<<<<<< HEAD
-            }),
-        )
-#                    ('cc', {'ptype': 'pol:iso2', 'defval': '??',
-#                        'doc': 'The country where the IPv4 address is currently located.'}),
-#                    ('type', {'ptype': 'str', 'defval': '??',
-#                        'doc': 'The type of IP address (e.g., private, multicast, etc.).'}),
-#                    ('asn', {'ptype': 'inet:asn', 'defval': -1,
-#                        'doc': 'The ASN to which the IPv4 address is currently assigned.'}),
-#                    ('latlong', {'ptype': 'geo:latlong',
-#                        'doc': 'The last known latitude/longitude for the node'}),
-=======
                 ('inet:server', {}, (
                     ('proto', {'ptype': 'str:lwr', 'ro': 1,
                         'doc': 'The network protocol of the server.'}),
@@ -2179,1446 +1851,7 @@
                     ('param:value', {'ptype': 'str', 'ro': 1,
                         'doc': 'The HTTP query parameter value.'}),
                 )),
->>>>>>> 53c4f7c0
-
-    def onTufoFormFqdn(self, form, valu, props, mesg):
-        parts = valu.split('.', 1)
-        if len(parts) > 1:
-            props['inet:fqdn:domain'] = parts[1]
-            pafo = self.core.formTufoByProp('inet:fqdn', parts[1])
-            if pafo[1].get('inet:fqdn:sfx'):
-                props['inet:fqdn:zone'] = 1
-
-    def onTufoFormPasswd(self, form, valu, props, mesg):
-        props['inet:passwd:md5'] = hashlib.md5(valu.encode('utf8')).hexdigest()
-        props['inet:passwd:sha1'] = hashlib.sha1(valu.encode('utf8')).hexdigest()
-        props['inet:passwd:sha256'] = hashlib.sha256(valu.encode('utf8')).hexdigest()
-
-    def onSetFqdnSfx(self, mesg):
-        sfx = mesg[1].get('newv')
-        fqdn = mesg[1].get('valu')
-        for tufo in self.core.getTufosByProp('inet:fqdn:domain', fqdn):
-            self.core.setTufoProp(tufo, 'zone', sfx)
-
-    #def getModelRevs(self):
-
-    #def getModelDefs(self):
-        #return (
-        #)
-
-#    @s_module.modelrev('inet', 201706201837)
-#    def _revModl201706201837(self):
-#        '''
-#        Add :port and :ipv4 to inet:tcp4 and inet:udp4 nodes.
-#        '''
-#        tick = s_common.now()
-#
-#        forms = ('inet:tcp4', 'inet:udp4')
-#        for form in forms:
-#            adds = []
-#            portprop = '{}:port'.format(form)
-#            ipv4prop = '{}:ipv4'.format(form)
-#
-#            rows = self.core.getRowsByProp(form)
-#            for i, p, v, _ in rows:
-#                norm, subs = s_datamodel.tlib.getTypeNorm(form, v)
-#
-#                port = subs.get('port')
-#                if port:
-#                    adds.append((i, portprop, port, tick))
-#
-#                ipv4 = subs.get('ipv4')
-#                if ipv4:
-#                    adds.append((i, ipv4prop, ipv4, tick))
-#
-#            if adds:
-#                self.core.addRows(adds)
-#
-#    @s_module.modelrev('inet', 201706121318)
-#    def _revModl201706121318(self):
-#
-#        # account for the updated sub-property extraction for inet:url nodes
-#        adds = []
-#        rows = self.core.getRowsByProp('inet:url')
-#
-#        for i, p, v, t in rows:
-#            norm, subs = s_datamodel.tlib.getTypeNorm('inet:url', v)
-#
-#            fqdn = subs.get('fqdn')
-#            if fqdn is not None:
-#                adds.append((i, 'inet:url:fqdn', fqdn, t))
-#
-#            ipv4 = subs.get('ipv4')
-#            if ipv4 is not None:
-#                adds.append((i, 'inet:url:ipv4', ipv4, t))
-#
-#        if adds:
-#            self.core.addRows(adds)
-#
-#    @s_module.modelrev('inet', 201708231646)
-#    def _revModl201708231646(self):
-#        pass # for legacy/backward compat
-#
-#    @s_module.modelrev('inet', 201709181501)
-#    def _revModl201709181501(self):
-#        '''
-#        Replace inet:whois:rec:ns<int> rows with inet:whos:recns nodes.
-#        '''
-#        adds = []
-#        srcprops = ('inet:whois:rec:ns1', 'inet:whois:rec:ns2', 'inet:whois:rec:ns3', 'inet:whois:rec:ns4')
-#        delprops = set()
-#
-#        tick = s_common.now()
-#
-#        # We could use the joins API but we would have to still fold rows into tufos for the purpose of migration.
-#        nodes = self.core.getTufosByProp('inet:whois:rec')
-#
-#        for node in nodes:
-#            rec = node[1].get('inet:whois:rec')
-#            for prop in srcprops:
-#                ns = node[1].get(prop)
-#                if not ns:
-#                    continue
-#                delprops.add(prop)
-#                iden = s_common.guid()
-#                pprop = s_common.guid([ns, rec])
-#                fqdn = node[1].get('inet:whois:rec:fqdn')
-#                asof = node[1].get('inet:whois:rec:asof')
-#                rows = [
-#                    (iden, 'tufo:form', 'inet:whois:recns', tick),
-#                    (iden, 'inet:whois:recns', pprop, tick),
-#                    (iden, 'inet:whois:recns:ns', ns, tick),
-#                    (iden, 'inet:whois:recns:rec', rec, tick),
-#                    (iden, 'inet:whois:recns:rec:fqdn', fqdn, tick),
-#                    (iden, 'inet:whois:recns:rec:asof', asof, tick),
-#                ]
-#                adds.extend(rows)
-#
-#        if adds:
-#            self.core.addRows(adds)
-#
-#        for prop in delprops:
-#            self.core.delRowsByProp(prop)
-#
-#    @s_module.modelrev('inet', 201709271521)
-#    def _revModl201709271521(self):
-#        '''
-#        Rename inet:net* to inet:web*
-#        '''
-#        darks = []
-#        forms = [
-#            ('inet:netuser', 'inet:web:acct'),
-#            ('inet:netgroup', 'inet:web:group'),
-#            ('inet:netmemb', 'inet:web:memb'),
-#            ('inet:follows', 'inet:web:follows'),
-#            ('inet:netpost', 'inet:web:post'),
-#            ('inet:netfile', 'inet:web:file'),
-#            ('ps:hasnetuser', 'ps:haswebacct'),
-#            ('ou:hasnetuser', 'ou:haswebacct'),
-#        ]
-#        props = [
-#            ('inet:netuser:site', 'inet:web:acct:site'),
-#            ('inet:netuser:user', 'inet:web:acct:user'),
-#            ('inet:netuser:dob', 'inet:web:acct:dob'),
-#            ('inet:netuser:url', 'inet:web:acct:url'),
-#            ('inet:netuser:webpage', 'inet:web:acct:webpage'),
-#            ('inet:netuser:avatar', 'inet:web:acct:avatar'),
-#            ('inet:netuser:tagline', 'inet:web:acct:tagline'),
-#            ('inet:netuser:occupation', 'inet:web:acct:occupation'),
-#            ('inet:netuser:name', 'inet:web:acct:name'),
-#            ('inet:netuser:realname', 'inet:web:acct:realname'),
-#            ('inet:netuser:email', 'inet:web:acct:email'),
-#            ('inet:netuser:phone', 'inet:web:acct:phone'),
-#            ('inet:netuser:signup', 'inet:web:acct:signup'),
-#            ('inet:netuser:signup:ipv4', 'inet:web:acct:signup:ipv4'),
-#            ('inet:netuser:passwd', 'inet:web:acct:passwd'),
-#            ('inet:netuser:seen:min', 'inet:web:acct:seen:min'),
-#            ('inet:netuser:seen:max', 'inet:web:acct:seen:max'),
-#
-#            ('inet:netgroup:site', 'inet:web:group:site'),
-#            ('inet:netgroup:name', 'inet:web:group:name'),
-#            ('inet:netgroup:desc', 'inet:web:group:desc'),
-#            ('inet:netgroup:url', 'inet:web:group:url'),
-#            ('inet:netgroup:webpage', 'inet:web:group:webpage'),
-#            ('inet:netgroup:avatar', 'inet:web:group:avatar'),
-#
-#            ('inet:netmemb:user', 'inet:web:memb:acct'),  # renamed from user -> acct
-#            ('inet:netmemb:group', 'inet:web:memb:group'),
-#            ('inet:netmemb:title', 'inet:web:memb:title'),
-#            ('inet:netmemb:joined', 'inet:web:memb:joined'),
-#            ('inet:netmemb:seen:min', 'inet:web:memb:seen:min'),
-#            ('inet:netmemb:seen:max', 'inet:web:memb:seen:max'),
-#
-#            ('inet:follows:follower', 'inet:web:follows:follower'),
-#            ('inet:follows:followee', 'inet:web:follows:followee'),
-#            ('inet:follows:seen:min', 'inet:web:follows:seen:min'),
-#            ('inet:follows:seen:max', 'inet:web:follows:seen:max'),
-#
-#            ('inet:netpost:netuser', 'inet:web:post:acct'), # renamed from netuser -> acct
-#            ('inet:netpost:netuser:site', 'inet:web:post:acct:site'), # renamed from netuser -> acct
-#            ('inet:netpost:netuser:user', 'inet:web:post:acct:user'), # renamed from netuser -> acct
-#            ('inet:netpost:text', 'inet:web:post:text'),
-#            ('inet:netpost:replyto', 'inet:web:post:replyto'),
-#            ('inet:netpost:url', 'inet:web:post:url'),
-#            ('inet:netpost:file', 'inet:web:post:file'),
-#            ('inet:netpost:time', 'inet:web:post:time'),
-#
-#            ('inet:netfile:file', 'inet:web:file:file'),
-#            ('inet:netfile:netuser', 'inet:web:file:acct'), # renamed from netuser -> acct
-#            ('inet:netfile:netuser:site', 'inet:web:file:acct:site'), # renamed from netuser -> acct
-#            ('inet:netfile:netuser:user', 'inet:web:file:acct:user'), # renamed from netuser -> acct
-#            ('inet:netfile:name', 'inet:web:file:name'),
-#            ('inet:netfile:posted', 'inet:web:file:posted'),
-#            ('inet:netfile:ipv4', 'inet:web:file:ipv4'),
-#            ('inet:netfile:ipv6', 'inet:web:file:ipv6'),
-#            ('inet:netfile:seen:min', 'inet:web:file:seen:min'),
-#            ('inet:netfile:seen:max', 'inet:web:file:seen:max'),
-#
-#            ('inet:web:logon:netuser', 'inet:web:logon:acct'),
-#            ('inet:web:logon:netuser:site', 'inet:web:logon:acct:site'),
-#            ('inet:web:logon:netuser:user', 'inet:web:logon:acct:user'),
-#
-#            ('ps:hasnetuser:netuser', 'ps:haswebacct:acct'),
-#            ('ps:hasnetuser:person', 'ps:haswebacct:person'),
-#
-#            ('ou:hasnetuser:netuser', 'ou:haswebacct:acct'),
-#            ('ou:hasnetuser:org', 'ou:haswebacct:org'),
-#
-#            # The following props are extra-model which may have been created if enforce=0 was set on a cortex.
-#            ('inet:netgroup:site:domain', 'inet:web:group:site:domain'),
-#            ('inet:netgroup:site:host', 'inet:web:group:site:host'),
-#
-#            ('inet:netmemb:group:name', 'inet:web:memb:group:name'),
-#            ('inet:netmemb:group:site', 'inet:web:memb:group:site'),
-#            ('inet:netmemb:group:site:domain', 'inet:web:memb:group:site:domain'),
-#            ('inet:netmemb:group:site:host', 'inet:web:memb:group:site:hos'),
-#            ('inet:netmemb:user:site', 'inet:web:memb:acct:site'),
-#            ('inet:netmemb:user:site:domain', 'inet:web:memb:acct:site:domain'),
-#            ('inet:netmemb:user:site:host', 'inet:web:memb:acct:site:host'),
-#            ('inet:netmemb:user:user', 'inet:web:memb:acct:user'),
-#
-#            ('inet:netpost:netuser:site:domain', 'inet:web:post:acct:site:domain'),
-#            ('inet:netpost:netuser:site:host', 'inet:web:post:acct:acctquit:site:host'),
-#
-#            ('inet:netuser:site:domain', 'inet:acct:site:domain'),
-#            ('inet:netuser:site:host', 'inet:acct:site:host'),
-#
-#            ('inet:web:logon:netuser:site:domain', 'inet:web:logon:acct:site:domain'),
-#            ('inet:web:logon:netuser:site:host', 'inet:web:logon:acct:site:host'),
-#
-#            ('ou:hasnetuser:netuser:site', 'ou:haswebacct:acct:site'),
-#            ('ou:hasnetuser:netuser:site:domain', 'ou:haswebacct:acct:domain'),
-#            ('ou:hasnetuser:netuser:site:host', 'ou:haswebacct:acct:host'),
-#            ('ou:hasnetuser:netuser:user', 'ou:haswebacct:acct:user'),
-#
-#            ('ps:hasnetuser:netuser:site', 'ps:haswebacct:acct:site'),
-#            ('ps:hasnetuser:netuser:site:domain', 'ps:haswebacct:acct:site:domain'),
-#            ('ps:hasnetuser:netuser:site:host', 'ps:haswebacct:acct:site:host'),
-#            ('ps:hasnetuser:netuser:user', 'ps:haswebacct:acct:user'),
-#
-#        ]
-#
-#        def _updateTagForm(old, new):
-#
-#            # make a set of all of the syn:tagforms that should exist based on existing tagforms
-#            tag_valus = set()
-#            for tagform_tufo in self.core.getTufosByProp('syn:tagform:form', old):
-#                parts = tagform_tufo[1].get('syn:tagform:tag', '').split('.')
-#                for i in range(len(parts)):
-#                    tag_valus.add('.'.join(parts[0:i + 1]))
-#
-#            for tag_valu in tag_valus:
-#                self.core.formTufoByProp('syn:tagform', (tag_valu, new))
-#                self.core.delTufoByProp('syn:tagform', (tag_valu, old))
-#
-#            _updateTagDarks(tag_valus, old, new)
-#
-#        def _updateTagDarks(existing_tagforms, old, new):
-#
-#            # create a set of all of the tags on all of the nodes of a given form
-#            tags = set()
-#            for tufo in self.core.getTufosByProp(old):
-#                tags.update(s_tufo.tags(tufo))
-#
-#            # for each tag, update the dark tag row and form a tagform if it is missing
-#            for tag in tags:
-#
-#                if tag not in existing_tagforms:
-#                    self.core.formTufoByProp('syn:tagform', (tag, new))
-#                    existing_tagforms.add(tag)
-#
-#                olddark = '_:*%s#%s' % (old, tag)
-#                newdark = '_:*%s#%s' % (new, tag)
-#                self.core.store.updateProperty(olddark, newdark)
-#
-#        def _getXrefPropSrc():
-#            retval = []
-#
-#            for prop in self.core.props:
-#                if isinstance(prop, str):
-#                    pdef = self.core.getPropDef(prop)
-#                    ptype = pdef[1]['ptype']
-#                    tdef = self.core.getTypeDef(ptype)
-#                    tsub = tdef[1].get('subof')
-#                    tsrc = tdef[1].get('source', '').split(',')[0]
-#                    if tsrc and tsub == 'xref':
-#                        retval.append((prop, prop + ':' + tsrc),)
-#
-#            return retval
-#
-#        def _updateXref(xref_props, oldform, newform):
-#
-#            for xref_base_prop, xref_src_prop in xref_props:
-#
-#                xref_prop = xref_base_prop + ':xref'
-#                xref_prop_prop = xref_base_prop + ':xref:prop'
-#
-#                while True:
-#                    tufos = self.core.getTufosByProp(xref_prop_prop, oldform, limit=100000)
-#                    if not tufos:
-#                        break
-#
-#                    for tufo in tufos:
-#                        i, p, v, t = self.core.getRowsByIdProp(tufo[0], xref_prop_prop)[0] # unavoidable until we have `node:created` prop
-#                        adds, dels = [], []
-#
-#                        # modify :xref:prop
-#                        adds.append((i, p, newform, t),)
-#                        dels.append((i, p, v),)
-#
-#                        # modify :xref
-#                        old_xref_valu = tufo[1][xref_prop]
-#                        new_xref_valu = tufo[1][xref_prop].replace(oldform, newform)
-#                        adds.append((i, xref_prop, new_xref_valu, t),)
-#                        dels.append((i, xref_prop, old_xref_valu),)
-#
-#                        # modify the src prop. ex: `file:imgof:file`
-#                        src_valu = tufo[1][xref_src_prop]
-#                        new_formvalu = tufo[1][xref_prop].split('=', 1)[1]
-#                        xref_valu, _ = self.core.getTypeNorm(xref_base_prop, (src_valu, (newform, new_formvalu)))
-#                        adds.append((i, xref_base_prop, xref_valu, t),)
-#                        dels.append((i, xref_base_prop, tufo[1][xref_base_prop]),)
-#
-#                        if adds:
-#                            self.core.addRows(adds)
-#
-#                        for i, p, v in dels:
-#                            self.core.delRowsByIdProp(i, p, v)
-#
-#        with self.core.getCoreXact() as xact:
-#
-#            xref_propsrc = _getXrefPropSrc()
-#
-#            for old, new in forms:
-#                self.core.store.updatePropertyValu('tufo:form', old, new)
-#                _updateTagForm(old, new)
-#                _updateXref(xref_propsrc, old, new)
-#
-#            for old, new in forms + props:
-#                if old == new:
-#                    continue
-#                self.core.store.updateProperty(old, new)
-#
-#    @s_module.modelrev('inet', 201710111553)
-#    def _revModl201710111553(self):
-#
-#        adds, dels = [], []
-#        with self.core.getCoreXact() as xact:
-#            for i, p, v, t in self.core.getRowsByProp('inet:web:acct:occupation'):
-#                newv = v.lower()
-#                if newv != v:
-#                    adds.append((i, p, newv, t),)
-#                    dels.append((i, p, v),)
-#
-#            if adds:
-#                self.core.addRows(adds)
-#
-#            for i, p, v in dels:
-#                self.core.delRowsByIdProp(i, p, v)
-#
-#    @s_module.modelrev('inet', 201802131725)
-#    def _revModel201802131725(self):
-#        # mark changed nodes with a dark row...
-#        dvalu = 'inet:201802131725'
-#        dprop = '_:dark:syn:modl:rev'
-#
-#        with self.core.getCoreXact() as xact:
-#            rows = self.core.getRowsByProp('inet:web:group:name')
-#            darks = [(i[::-1], dprop, dvalu, t) for (i, p, v, t) in rows]
-#            self.core.store.updateProperty('inet:web:group:name',
-#                                           'inet:web:group:id')
-#            self.core.addRows(darks)
-#            # Make the inet:group nodes
-#            for (i, p, v, t) in rows:
-#                self.core.formTufoByProp('inet:group', v)
-#
-#    @staticmethod
-#    def getBaseModels():
-#        modl = {
-#            'types': (
-#                ('inet:url', {
-#                    'ctor': 'synapse.models.inet.UrlType',
-#                    'doc': 'A Universal Resource Locator (URL).',
-#                    'ex': 'http://www.woot.com/files/index.html'}),
-#
-#                ('inet:addr', {
-#                    'ctor': 'synapse.models.inet.AddrType',
-#                    'doc': 'An IPv4 or IPv6 address',
-#                    'ex': '1.2.3.4'}),
-#
-#                ('inet:ipv4', {
-#                    'ctor': 'synapse.models.inet.IPv4Type',
-#                    'doc': 'An IPv4 address.',
-#                    'ex': '1.2.3.4'}),
-#
-#                ('inet:ipv6', {
-#                    'ctor': 'synapse.models.inet.IPv6Type',
-#                    'doc': 'An IPv6 address.',
-#                    'ex': '2607:f8b0:4004:809::200e'}),
-#
-#                ('inet:srv4', {
-#                    'ctor': 'synapse.models.inet.Srv4Type',
-#                    'doc': 'An IPv4 address and port.',
-#                    'ex': '1.2.3.4:80'}),
-#
-#                ('inet:srv6', {
-#                    'ctor': 'synapse.models.inet.Srv6Type',
-#                    'doc': 'An IPv6 address and port.',
-#                    'ex': '[2607:f8b0:4004:809::200e]:80'}),
-#
-#                ('inet:wifi:ssid', {
-#                    'subof': 'str',
-#                    'doc': 'A WiFi service set identifier (SSID) name.',
-#                    'ex': 'The Vertex Project'}),
-#
-#                ('inet:wifi:ap', {
-#                    'subof': 'comp',
-#                    'fields': 'ssid=inet:wifi:ssid,bssid=inet:mac',
-#                    'doc': 'An SSID/MAC address combination for a wireless access point.'}),
-#
-#                ('inet:email', {
-#                    'ctor': 'synapse.models.inet.EmailType',
-#                    'doc': 'An email address.',
-#                    'ex': 'visi@vertex.link'}),
-#
-#                ('inet:fqdn', {
-#                    'ctor': 'synapse.models.inet.FqdnType',
-#                    'doc': 'A fully qualified domain name (FQDN).',
-#                    'ex': 'vertex.link'}),
-#
-#                ('inet:cidr4', {
-#                    'ctor': 'synapse.models.inet.CidrType',
-#                    'doc': 'An IPv4 address block in Classless Inter-Domain Routing (CIDR) notation.',
-#                    'ex': '1.2.3.0/24'}),
-#
-#                ('inet:urlredir', {
-#                    'subof': 'comp',
-#                    'fields': 'src=inet:url,dst=inet:url',
-#                    'doc': 'A URL that redirects to another URL, such as via a URL shortening service or an HTTP 302 response.',
-#                    'ex': '(http://foo.com/,http://bar.com/)'}),
-#
-#                ('inet:urlfile', {
-#                    'subof': 'comp',
-#                    'fields': 'url=inet:url, file=file:bytes',
-#                    'doc': 'A file hosted at a specific Universal Resource Locator (URL).'}),
-#
-#                ('inet:net4', {
-#                    'subof': 'sepr',
-#                    'sep': '-',
-#                    'fields': 'min,inet:ipv4|max,inet:ipv4',
-#                    'doc': 'An IPv4 address range.',
-#                    'ex': '1.2.3.4-1.2.3.20'}),
-#
-#                ('inet:net6', {
-#                    'subof': 'sepr',
-#                    'sep': '-',
-#                    'fields': 'min,inet:ipv6|max,inet:ipv6',
-#                    'doc': 'An IPv6 address range.',
-#                    'ex': 'ff::00-ff::30'}),
-#
-#                ('inet:asnet4', {
-#                    'subof': 'sepr',
-#                    'sep': '/',
-#                    'fields': 'asn,inet:asn|net4,inet:net4',
-#                    'doc': 'An Autonomous System Number (ASN) and its associated IPv4 address range.',
-#                    'ex': '54959/1.2.3.4-1.2.3.20'}),
-#
-#                ('inet:iface', {
-#                    'subof': 'guid',
-#                    'doc': 'A network interface with a set of associated protocol addresses.'}),
-#
-#                ('inet:asn', {
-#                    'subof': 'int',
-#                    'doc': 'An Autonomous System Number (ASN).'}),
-#
-#                ('inet:user', {
-#                    'subof': 'str:lwr',
-#                    'doc': 'A username string.'}),
-#
-#                ('inet:group', {
-#                    'subof': 'str:lwr',
-#                    'doc': 'A group name string.'}),
-#
-#                ('inet:passwd', {
-#                    'subof': 'str',
-#                    'doc': 'A password string.'}),
-#
-#                ('inet:tcp4', {
-#                    'subof': 'inet:srv4',
-#                    'doc': 'A TCP server listening on an IPv4 address and port.'}),
-#
-#                ('inet:udp4', {
-#                    'subof': 'inet:srv4',
-#                    'doc': 'A UDP server listening on an IPv4 address and port.'}),
-#
-#                ('inet:tcp6', {
-#                    'subof': 'inet:srv6',
-#                    'doc': 'A TCP server listening on a specific IPv6 address and port.'}),
-#
-#                ('inet:udp6', {
-#                    'subof': 'inet:srv6',
-#                    'doc': 'A UDP server listening on a specific IPv6 address and port.'}),
-#
-#                ('inet:flow', {
-#                    'subof': 'guid',
-#                    'doc': 'An individual network connection between a given source and destination.'}),
-#
-#                ('inet:port', {
-#                    'subof': 'int',
-#                    'min': 0,
-#                    'max': 0xffff,
-#                    'doc': 'A network port.',
-#                    'ex': '80'}),
-#
-#                ('inet:mac', {
-#                    'subof': 'str',
-#                    'regex': '^([0-9a-f]{2}[:]){5}([0-9a-f]{2})$',
-#                    'lower': 1,
-#                    'nullval': '??',
-#                    'doc': 'A 48-bit Media Access Control (MAC) address.',
-#                    'ex': 'aa:bb:cc:dd:ee:ff'}),
-#
-#                ('inet:web:acct', {
-#                    'subof': 'sepr',
-#                    'sep': '/',
-#                    'fields': 'site,inet:fqdn|user,inet:user',
-#                    'doc': 'An account with a given Internet-based site or service.',
-#                    'ex': 'twitter.com/invisig0th'}),
-#
-#                ('inet:web:logon', {
-#                    'subof': 'guid',
-#                    'doc': 'An instance of an account authenticating to an Internet-based site or service.'}),
-#
-#                ('inet:web:action', {
-#                    'subof': 'guid',
-#                    'doc': 'An instance of an account performing an action at an Internet-based site or service.'}),
-#
-#                ('inet:web:actref', {
-#                    'subof': 'xref',
-#                    'source': 'act,inet:web:action',
-#                    'doc': 'A web action that references a given node.'}),
-#
-#                ('inet:web:chprofile', {
-#                    'subof': 'guid',
-#                    'doc': 'A change to a web account. Used to capture historical properties associated with '
-#                        ' an account, as opposed to current data in the inet:web:acct node.'}),
-#
-#                ('inet:web:group', {
-#                    'subof': 'sepr',
-#                    'sep': '/',
-#                    'fields': 'site,inet:fqdn|id,inet:group',
-#                    'doc': 'A group hosted within or registered with a given Internet-based site or service.',
-#                    'ex': 'somesite.com/mycoolgroup'}),
-#
-#                ('inet:web:post', {
-#                    'subof': 'comp',
-#                    'fields': 'acct,inet:web:acct|text,str:txt',
-#                    'doc': 'A post made by a web account.'}),
-#
-#                ('inet:web:postref', {
-#                    'subof': 'xref',
-#                    'source': 'post,inet:web:post',
-#                    'doc': 'A web post that references a given node.'}),
-#
-#                ('inet:web:file', {
-#                    'subof': 'comp',
-#                    'fields': 'acct,inet:web:acct|file,file:bytes',
-#                    'doc': 'A file posted by a web account.'}),
-#
-#                ('inet:web:memb', {
-#                    'subof': 'comp',
-#                    'fields': 'acct,inet:web:acct|group,inet:web:group',
-#                    'doc': 'A web account that is a member of a web group.'}),
-#
-#                ('inet:web:follows', {
-#                    'subof': 'comp',
-#                    'fields': 'follower,inet:web:acct|followee,inet:web:acct',
-#                    'doc': 'A web account follows or is connected to another web account.'}),
-#
-#                ('inet:web:mesg', {
-#                    'subof': 'comp',
-#                    'fields': 'from,inet:web:acct|to,inet:web:acct|time,time',
-#                    'doc': 'A message sent from one web account to another web account.',
-#                    'ex': 'twitter.com/invisig0th|twitter.com/gobbles|20041012130220'}),
-#
-#                ('inet:ssl:tcp4cert', {
-#                    'subof': 'sepr',
-#                    'sep': '/',
-#                    'fields': 'tcp4,inet:tcp4|cert,file:bytes',
-#                    'doc': 'An SSL certificate file served by an IPv4 TCP server.'}),
-#
-#                ('inet:whois:rar', {
-#                    'subof': 'str:lwr',
-#                    'doc': 'A domain registrar.',
-#                    'ex': 'godaddy, inc.'}),
-#
-#                ('inet:whois:reg', {
-#                    'subof': 'str:lwr',
-#                    'doc': 'A domain registrant.',
-#                    'ex': 'woot hostmaster'}),
-#
-#                ('inet:whois:rec', {
-#                    'subof': 'sepr',
-#                    'sep': '@',
-#                    'fields': 'fqdn,inet:fqdn|asof,time',
-#                    'doc': 'A domain whois record'}),
-#
-#                ('inet:whois:recns', {
-#                    'subof': 'comp',
-#                    'fields': 'ns,inet:fqdn|rec,inet:whois:rec',
-#                    'doc': 'A nameserver associated with a domain whois record.'}),
-#
-#                ('inet:whois:contact', {
-#                    'subof': 'comp',
-#                    'fields': 'rec,inet:whois:rec|type,str:lwr',
-#                    'doc': 'An individual contact from a domain whois record.'}),
-#
-#                ('inet:whois:regmail', {
-#                    'subof': 'comp',
-#                    'fields': 'fqdn,inet:fqdn|email,inet:email',
-#                    'doc': 'An association between a domain and a registrant email address.'}),
-#
-#                ('inet:rfc2822:addr', {
-#                    'ctor': 'synapse.models.inet.Rfc2822Addr',
-#                    'ex': '"Visi Kenshoto" <visi@vertex.link>',
-#                    'doc': 'An RFC 2822 Address field.'}),
-#
-#                ('inet:http:request', {
-#                    'subof': 'guid',
-#                    'doc': 'A single client HTTP request.',
-#                }),
-#
-#                ('inet:http:response', {
-#                    'subof': 'guid',
-#                    'doc': 'A server response to a client HTTP request.',
-#                }),
-#
-#                ('inet:http:header', {
-#                    'subof': 'comp',
-#                    'fields': 'name=str:lwr,value=str',
-#                    'doc': 'An HTTP protocol header key/value.',
-#                }),
-#
-#                ('inet:http:param', {
-#                    'subof': 'comp',
-#                    'fields': 'name=str,value=str',
-#                    'doc': 'An HTTP request path query parameter.',
-#                }),
-#
-#                ('inet:http:reqhead', {
-#                    'subof': 'comp',
-#                    'fields': 'request=inet:http:request,header=inet:http:header',
-#                    'doc': 'An instance of an HTTP header within a specific HTTP request.',
-#                }),
-#
-#                ('inet:http:reqparam', {
-#                    'subof': 'comp',
-#                    'fields': 'request=inet:http:request,param=inet:http:param',
-#                    'doc': 'An instance of an HTTP request parameter within a specific HTTP requst.',
-#                }),
-#
-#                ('inet:http:resphead', {
-#                    'subof': 'comp',
-#                    'fields': 'response=inet:http:response,header=inet:http:header',
-#                    'doc': 'An instance of an HTTP header within a specific HTTP response.',
-#                }),
-#            ),
-#
-#            'forms': (
-#
-#                # TODO: prep for atomic cut over?
-##                ('inet:addr', {}, (
-##                    ('ipv4', {'ptype': 'inet:ipv4',
-##                        'doc': 'The IPv4 part of the address.'}),
-##                    ('cc', {'ptype': 'pol:iso2', 'defval': '??',
-##                        'doc': 'The country where the address is currently located.'}),
-##                    ('type', {'ptype': 'str', 'defval': '??',
-##                        'doc': 'The type of IP address (e.g., private, multicast, etc.).'}),
-##                    ('asn', {'ptype': 'inet:asn', 'defval': -1,
-##                        'doc': 'The ASN to which the address is currently assigned.'}),
-##                )),
-#
-#                ('inet:ipv4', {'ptype': 'inet:ipv4'}, [
-#                    ('cc', {'ptype': 'pol:iso2', 'defval': '??',
-#                        'doc': 'The country where the IPv4 address is currently located.'}),
-#                    ('type', {'ptype': 'str', 'defval': '??',
-#                        'doc': 'The type of IP address (e.g., private, multicast, etc.).'}),
-#                    ('asn', {'ptype': 'inet:asn', 'defval': -1,
-#                        'doc': 'The ASN to which the IPv4 address is currently assigned.'}),
-#                    ('latlong', {'ptype': 'geo:latlong',
-#                        'doc': 'The last known latitude/longitude for the node'}),
-#                ]),
-#
-#                ('inet:cidr4', {'ptype': 'inet:cidr4'}, [
-#                    ('ipv4', {'ptype': 'inet:ipv4', 'ro': 1,
-#                        'doc': 'The IP address from the CIDR notation.'}),
-#                    ('mask', {'ptype': 'int', 'ro': 1,
-#                        'doc': 'The mask from the CIDR notation.'})
-#                ]),
-#
-#                ('inet:ipv6', {'ptype': 'inet:ipv6'}, [
-#                    ('cc', {'ptype': 'pol:iso2', 'defval': '??',
-#                        'doc': 'The country where the IPv6 address is currently located.'}),
-#                    ('asn', {'ptype': 'inet:asn', 'defval': -1,
-#                        'doc': 'The ASN to which the IPv6 address is currently assigned.'}),
-#                    ('latlong', {'ptype': 'geo:latlong',
-#                        'doc': 'The last known latitude/longitude for the node'}),
-#                ]),
-#
-#                ('inet:url', {'ptype': 'inet:url'}, [
-#                    ('ipv6', {'ptype': 'inet:ipv6', 'ro': 1,
-#                         'doc': 'The IPv6 address used in the URL.'}),
-#                    ('ipv4', {'ptype': 'inet:ipv4', 'ro': 1,
-#                         'doc': 'The IPv4 address used in the URL (e.g., http://1.2.3.4/page.html).'}),
-#                    ('fqdn', {'ptype': 'inet:fqdn', 'ro': 1,
-#                         'doc': 'The fqdn used in the URL (e.g., http://www.woot.com/page.html).'}),
-#                    ('port', {'ptype': 'inet:port', 'ro': 1,
-#                         'doc': 'The port of the URL. URLs prefixed with http will be set to port 80 and '
-#                             'URLs prefixed with https will be set to port 443 unless otherwise specified.'}),
-#                    ('user', {'ptype': 'inet:user', 'ro': 1,
-#                         'doc': 'The optional username used to access the URL.'}),
-#                    ('passwd', {'ptype': 'inet:passwd', 'ro': 1,
-#                         'doc': 'The optional password used to access the URL.'}),
-#                ]),
-#
-#                ('inet:urlredir', {}, [
-#                    ('src', {'ptype': 'inet:url', 'ro': 1, 'req': 1,
-#                        'doc': 'The original/source URL before redirect'}),
-#                    ('src:fqdn', {'ptype': 'inet:fqdn',
-#                        'doc': 'The FQDN within the src URL (if present)'}),
-#                    ('dst', {'ptype': 'inet:url', 'ro': 1, 'req': 1,
-#                        'doc': 'The redirected/destination URL'}),
-#                    ('dst:fqdn', {'ptype': 'inet:fqdn',
-#                        'doc': 'The FQDN within the dst URL (if present)'}),
-#                    ('seen:min', {'ptype': 'time:min',
-#                        'doc': 'The earliest known time the URL redirect was active.'}),
-#                    ('seen:max', {'ptype': 'time:max',
-#                        'doc': 'The last known time the URL redirect was active.'}),
-#                ]),
-#
-#                ('inet:urlfile', {'ptype': 'inet:urlfile'}, [
-#                    ('url', {'ptype': 'inet:url', 'ro': 1, 'req': 1,
-#                        'doc': 'The URL where the file was hosted.'}),
-#                    ('file', {'ptype': 'file:bytes', 'ro': 1, 'req': 1,
-#                        'doc': 'The file that was hosted at the URL.'}),
-#                    ('seen:min', {'ptype': 'time:min',
-#                        'doc': 'The earliest known time the file was hosted at the URL.'}),
-#                    ('seen:max', {'ptype': 'time:max',
-#                        'doc': 'The most recent known time the file was hosted at the URL.'}),
-#                ]),
-#
-#                ('inet:asn', {'ptype': 'inet:asn'}, (
-#                    ('name', {'ptype': 'str:lwr', 'defval': '??',
-#                        'doc': 'The name of the organization currently responsible for the ASN.'}),
-#                    ('owner', {'ptype': 'ou:org',
-#                        'doc': 'The guid of the organization currently responsible for the ASN.'}),
-#                )),
-#
-#                ('inet:asnet4', {'ptype': 'inet:asnet4'}, [
-#                     ('asn', {'ptype': 'inet:asn', 'ro': 1,
-#                         'doc': 'The Autonomous System Number (ASN) of the netblock.'}),
-#                     ('net4', {'ptype': 'inet:net4', 'ro': 1,
-#                         'doc': 'The IPv4 address range assigned to the ASN.'}),
-#                     ('net4:min', {'ptype': 'inet:ipv4', 'ro': 1,
-#                         'doc': 'The first IPv4 in the range assigned to the ASN.'}),
-#                     ('net4:max', {'ptype': 'inet:ipv4', 'ro': 1,
-#                         'doc': 'The last IPv4 in the range assigned to the ASN.'}),
-#                 ]),
-#
-#                ('inet:user', {'ptype': 'inet:user'}, []),
-#
-#                ('inet:group', {'ptype': 'inet:group'}, []),
-#
-#                ('inet:passwd', {'ptype': 'inet:passwd'}, [
-#                    ('md5', {'ptype': 'hash:md5', 'ro': 1,
-#                        'doc': 'The computed MD5 hash of the password.'}),
-#                    ('sha1', {'ptype': 'hash:sha1', 'ro': 1,
-#                        'doc': 'The computed SHA1 hash of the password.'}),
-#                    ('sha256', {'ptype': 'hash:sha256', 'ro': 1,
-#                        'doc': 'The computed SHA256 hash of the password.'}),
-#                ]),
-#
-#                ('inet:mac', {'ptype': 'inet:mac'}, [
-#                    ('vendor', {'ptype': 'str', 'defval': '??',
-#                        'doc': 'The vendor associated with the 24-bit prefix of a MAC address.'}),
-#                ]),
-#
-#                ('inet:fqdn', {'ptype': 'inet:fqdn'}, [
-#                    ('sfx', {'ptype': 'bool', 'defval': 0,
-#                        'doc': 'Set to 1 if the fqdn is considered a "suffix".'}),
-#                    ('zone', {'ptype': 'bool', 'defval': 0,
-#                        'doc': 'Set to 1 if the fqdn is a logical zone (under a suffix).'}),
-#                    ('domain', {'ptype': 'inet:fqdn', 'ro': 1,
-#                        'doc': 'The parent fqdn of the fqdn.'}),
-#                    ('host', {'ptype': 'str', 'ro': 1,
-#                        'doc': 'The host portion of the fqdn.'}),
-#                    ('created', {'ptype': 'time:min',
-#                        'doc': 'The earliest known registration (creation) date for the fqdn.'}),
-#                    ('updated', {'ptype': 'time:max',
-#                        'doc': 'The last known updated date for the fqdn.'}),
-#                    ('expires', {'ptype': 'time:max',
-#                        'doc': 'The current expiration date for the fqdn.'}),
-#                ]),
-#
-#                ('inet:email', {'ptype': 'inet:email'}, [
-#                    ('fqdn', {'ptype': 'inet:fqdn', 'ro': 1,
-#                        'doc': 'The domain of the email address.'}),
-#                    ('user', {'ptype': 'inet:user', 'ro': 1,
-#                        'doc': 'The username of the email address.'}),
-#                ]),
-#
-#                ('inet:tcp4', {'ptype': 'inet:srv4'}, [
-#                    ('ipv4', {'ptype': 'inet:ipv4', 'ro': 1,
-#                        'doc': 'The IPv4 address of the TCP server.'}),
-#                    ('port', {'ptype': 'inet:port', 'ro': 1,
-#                        'doc': 'The port of the IPv4 TCP server.'}),
-#                ]),
-#
-#                ('inet:udp4', {'ptype': 'inet:srv4'}, [
-#                    ('ipv4', {'ptype': 'inet:ipv4', 'ro': 1,
-#                        'doc': 'The IPv4 address of the UDP server.'}),
-#                    ('port', {'ptype': 'inet:port', 'ro': 1,
-#                        'doc': 'The port of the IPv4 UDP server.'}),
-#                ]),
-#
-#                ('inet:tcp6', {'ptype': 'inet:srv6'}, [
-#                    ('ipv6', {'ptype': 'inet:ipv6', 'ro': 1,
-#                        'doc': 'The IPv6 address of the TCP server.'}),
-#                    ('port', {'ptype': 'inet:port', 'ro': 1,
-#                        'doc': 'The port of the IPv6 TCP server.'}),
-#                ]),
-#
-#                ('inet:udp6', {'ptype': 'inet:srv6'}, [
-#                    ('ipv6', {'ptype': 'inet:ipv6', 'ro': 1,
-#                        'doc': 'The IPv6 address of the UDP server.'}),
-#                    ('port', {'ptype': 'inet:port', 'ro': 1,
-#                        'doc': 'The port of the IPv6 UDP server.'}),
-#                ]),
-#
-#                ('inet:flow', {}, (
-#                    ('time', {'ptype': 'time',
-#                        'doc': 'The time the network connection was initiated.'}),
-#                    ('duration', {'ptype': 'int',
-#                        'doc': 'The duration of the flow in seconds.'}),
-#
-#                    ('dst:host', {'ptype': 'it:host',
-#                        'doc': 'The guid of the destination host.'}),
-#                    ('dst:proc', {'ptype': 'it:exec:proc',
-#                        'doc': 'The guid of the destination process.'}),
-#                    ('dst:exe', {'ptype': 'file:bytes',
-#                        'doc': 'The file (executable) that received the connection.'}),
-#                    ('dst:txbytes', {'ptype': 'int',
-#                        'doc': 'The number of bytes sent by the destination host / process / file.'}),
-#
-#                    ('dst:tcp4', {'ptype': 'inet:tcp4',
-#                        'doc': 'The destination IPv4 address / port for an IPv4 TCP connection.'}),
-#                    ('dst:tcp4:ipv4', {'ptype': 'inet:ipv4', 'ro': 1,
-#                        'doc': 'The destination IPv4 address.'}),
-#                    ('dst:tcp4:port', {'ptype': 'inet:port', 'ro': 1,
-#                        'doc': 'The destination IPv4 port.'}),
-#
-#                    ('dst:udp4', {'ptype': 'inet:udp4',
-#                        'doc': 'The destination IPv4 address / port for an IPv4 UDP connection.'}),
-#                    ('dst:udp4:ipv4', {'ptype': 'inet:ipv4', 'ro': 1,
-#                        'doc': 'The destination IPv4 address.'}),
-#                    ('dst:udp4:port', {'ptype': 'inet:port', 'ro': 1,
-#                        'doc': 'The destination IPv4 port.'}),
-#
-#                    ('dst:tcp6', {'ptype': 'inet:tcp6',
-#                        'doc': 'The destination IPv6 address / port for an IPv6 TCP connection.'}),
-#                    ('dst:tcp6:ipv6', {'ptype': 'inet:ipv6', 'ro': 1,
-#                        'doc': 'The destination IPv6 address.'}),
-#                    ('dst:tcp6:port', {'ptype': 'inet:port', 'ro': 1,
-#                        'doc': 'The destination IPv6 port.'}),
-#
-#                    ('dst:udp6', {'ptype': 'inet:udp6',
-#                        'doc': 'The destination IPv6 address / port for an IPv6 UDP connection.'}),
-#                    ('dst:udp6:ipv6', {'ptype': 'inet:ipv6', 'ro': 1,
-#                        'doc': 'The destination IPv6 address.'}),
-#                    ('dst:udp6:port', {'ptype': 'inet:port', 'ro': 1,
-#                        'doc': 'The destination IPv6 port.'}),
-#
-#                    ('src:host', {'ptype': 'it:host',
-#                        'doc': 'The guid of the source host.'}),
-#                    ('src:proc', {'ptype': 'it:exec:proc',
-#                        'doc': 'The guid of the source process.'}),
-#                    ('src:exe', {'ptype': 'file:bytes',
-#                        'doc': 'The file (executable) that created the connection.'}),
-#                    ('src:txbytes', {'ptype': 'int',
-#                        'doc': 'The number of bytes sent by the source host / process / file.'}),
-#
-#                    ('src:tcp4', {'ptype': 'inet:tcp4',
-#                        'doc': 'The source IPv4 address / port for an IPv4 TCP connection.'}),
-#                    ('src:tcp4:ipv4', {'ptype': 'inet:ipv4', 'ro': 1,
-#                        'doc': 'The source IPv4 address.'}),
-#                    ('src:tcp4:port', {'ptype': 'inet:port', 'ro': 1,
-#                        'doc': 'The source IPv4 port.'}),
-#
-#                    ('src:udp4', {'ptype': 'inet:udp4',
-#                        'doc': 'The source IPv4 address / port for an IPv4 UDP connection.'}),
-#                    ('src:udp4:ipv4', {'ptype': 'inet:ipv4', 'ro': 1,
-#                        'doc': 'The source IPv4 address.'}),
-#                    ('src:udp4:port', {'ptype': 'inet:port', 'ro': 1,
-#                        'doc': 'The source IPv4 port.'}),
-#
-#                    ('src:tcp6', {'ptype': 'inet:tcp6',
-#                        'doc': 'The source IPv6 address / port for an IPv6 TCP connection.'}),
-#                    ('src:tcp6:ipv6', {'ptype': 'inet:ipv6', 'ro': 1,
-#                        'doc': 'The source IPv6 address.'}),
-#                    ('src:tcp6:port', {'ptype': 'inet:port', 'ro': 1,
-#                        'doc': 'The source IPv6 port.'}),
-#
-#                    ('src:udp6', {'ptype': 'inet:udp6',
-#                        'doc': 'The source IPv6 address / port for an IPv6 UDP connection.'}),
-#                    ('src:udp6:ipv6', {'ptype': 'inet:ipv6', 'ro': 1,
-#                        'doc': 'The source IPv6 address.'}),
-#                    ('src:udp6:port', {'ptype': 'inet:port', 'ro': 1,
-#                        'doc': 'The source IPv6 port.'}),
-#
-#                    ('from', {'ptype': 'guid',
-#                        'doc': 'The ingest source file/iden. Used for reparsing.'}),
-#                )),
-#
-#                ('inet:iface', {}, (
-#                    ('latlong', {'ptype': 'geo:latlong',
-#                        'doc': 'The last known latitude/longitude for the node'}),
-#                    ('host', {'ptype': 'it:host',
-#                        'doc': 'The guid of the host the interface is associated with.'}),
-#                    ('type', {'ptype': 'str:lwr',
-#                        'doc': 'The free-form interface type'}),
-#                    ('mac', {'ptype': 'inet:mac',
-#                        'doc': 'The ethernet (MAC) address of the interface.'}),
-#                    ('ipv4', {'ptype': 'inet:ipv4',
-#                        'doc': 'The IPv4 address of the interface.'}),
-#                    ('ipv6', {'ptype': 'inet:ipv6',
-#                        'doc': 'The IPv6 address of the interface.'}),
-#                    ('phone', {'ptype': 'tel:phone',
-#                        'doc': 'The telephone number of the interface.'}),
-#                    ('wifi:ssid', {'ptype': 'inet:wifi:ssid',
-#                        'doc': 'The wifi SSID of the interface.'}),
-#                    ('wifi:bssid', {'ptype': 'inet:mac',
-#                        'doc': 'The wifi BSSID of the interface.'}),
-#                    ('mob:imei', {'ptype': 'tel:mob:imei',
-#                        'doc': 'The IMEI of the interface.'}),
-#                    ('mob:imsi', {'ptype': 'tel:mob:imsi',
-#                        'doc': 'The IMSI of the interface.'}),
-#                )),
-#
-#                ('inet:wifi:ap', {}, [
-#                    ('ssid', {'ptype': 'inet:wifi:ssid',
-#                        'doc': 'The SSID for the wireless access point.'}),
-#                    ('bssid', {'ptype': 'inet:wifi:ssid',
-#                        'doc': 'The SSID for the wireless access point.'}),
-#                ]),
-#
-#                ('inet:wifi:ssid', {}, []),
-#
-#                ('inet:web:acct', {'ptype': 'inet:web:acct'}, [
-#
-#                    ('site', {'ptype': 'inet:fqdn', 'ro': 1,
-#                        'doc': 'The site or service associated with the account.'}),
-#
-#                    ('user', {'ptype': 'inet:user', 'ro': 1,
-#                        'doc': 'The unique identifier for the account (may be different from the common '
-#                            'name or display name).'}),
-#
-#                    ('url', {'ptype': 'inet:url',
-#                        'doc': 'The service provider URL where the account is hosted.'}),
-#
-#                    ('name', {'ptype': 'inet:user',
-#                        'doc': 'The localized name associated with the account (may be different from the '
-#                            'account identifier, e.g., a display name).'}),
-#
-#                    ('name:en', {'ptype': 'inet:user',
-#                        'doc': 'The English version of the name associated with the (may be different from '
-#                            'the account identifier, e.g., a display name).'}),
-#
-#                    ('avatar', {'ptype': 'file:bytes',
-#                        'doc': 'The file representing the avatar (e.g., profile picture) for the account.'}),
-#
-#                    ('tagline', {'ptype': 'str:txt',
-#                        'doc': 'The text of the account status or tag line.'}),
-#
-#                    ('webpage', {'ptype': 'inet:url',
-#                        'doc': 'A related URL specified by the account (e.g., a personal or company web '
-#                             'page, blog, etc.).'}),
-#
-#                    ('latlong', {'ptype': 'geo:latlong',
-#                        'doc': 'The last known latitude/longitude for the node'}),
-#
-#                    ('loc', {'ptype': 'str:lwr',
-#                        'doc': 'A self-declared location for the account.'}),
-#
-#                    ('occupation', {'ptype': 'str:lwr',
-#                        'doc': 'A self-declared occupation for the account.'}),
-#                    ('dob', {'ptype': 'time',
-#                        'doc': 'A self-declared date of birth for the account (if the account belongs to a person).'}),
-#
-#                    # ('gender',{'ptype':'inet:fqdn','ro':1}),
-#                    # ('bio:bt',{'ptype':'wtf','doc':'The web account's self documented blood type'}),
-#
-#                    ('realname', {'ptype': 'ps:name',
-#                        'doc': 'The localized version of the real name of the account owner / registrant.'}),
-#                    ('realname:en', {'ptype': 'ps:name',
-#                        'doc': 'The English version of the real name of the account owner / registrant.'}),
-#                    ('email', {'ptype': 'inet:email',
-#                        'doc': 'The email address associated with the account.'}),
-#                    ('phone', {'ptype': 'tel:phone',
-#                        'doc': 'The phone number associated with the account.'}),
-#                    ('signup', {'ptype': 'time',
-#                        'doc': 'The date and time the account was registered.'}),
-#                    ('signup:ipv4', {'ptype': 'inet:ipv4',
-#                        'doc': 'The IPv4 address used to sign up for the account.'}),
-#                    ('seen:min', {'ptype': 'time:min',
-#                        'doc': 'The earliest known date of activity for the account.'}),
-#                    ('seen:max', {'ptype': 'time:max',
-#                        'doc': 'The most recent known date of activity for the account.'}),
-#                    ('passwd', {'ptype': 'inet:passwd',
-#                        'doc': 'The current password for the account.'})
-#                ]),
-#
-#                ('inet:web:chprofile', {}, [
-#                    ('acct', {'ptype': 'inet:web:acct', 'ro': 1, 'req': 1,
-#                        'doc': 'The web account associated with the change.'}),
-#                    ('acct:site', {'ptype': 'inet:fqdn', 'ro': 1,
-#                        'doc': 'The site or service associated with the account.'}),
-#                    ('acct:user', {'ptype': 'inet:user', 'ro': 1,
-#                        'doc': 'The unique identifier for the account.'}),
-#                    ('ipv4', {'ptype': 'inet:ipv4',
-#                        'doc': 'The source IPv4 address used to make the account change.'}),
-#                    ('ipv6', {'ptype': 'inet:ipv6',
-#                        'doc': 'The source IPv6 address used to make the account change.'}),
-#                    ('time', {'ptype': 'time',
-#                        'doc': 'The date and time when the account change occurred.'}),
-#                    ('pv', {'ptype': 'propvalu', 'ro': 1, 'req': 1,
-#                        'doc': 'The prop=valu of the account property that was changed. Valu should be '
-#                            'the old / original value, while the new value should be updated on the '
-#                            'inet:web:acct form.'}),
-#                    ('pv:prop', {'ptype': 'str', 'ro': 1,
-#                        'doc': 'The property that was changed.'}),
-#                    ('pv:intval', {'ptype': 'int', 'ro': 1,
-#                        'doc': 'The normed value of the property (specified by pv), if the property is an integer.'}),
-#                    ('pv:strval', {'ptype': 'str', 'ro': 1,
-#                        'doc': 'The normed value of the property (specified by pv), if the property is a string.'}),
-#                ]),
-#
-#                ('inet:web:logon', {'ptype': 'inet:web:logon'}, [
-#                    ('acct', {'ptype': 'inet:web:acct', 'ro': 1, 'req': 1,
-#                        'doc': 'The web account associated with the logon event.'}),
-#                    ('acct:site', {'ptype': 'inet:fqdn', 'ro': 1,
-#                        'doc': 'The site or service associated with the account.'}),
-#                    ('acct:user', {'ptype': 'inet:user', 'ro': 1,
-#                        'doc': 'The unique identifier for the account.'}),
-#                    ('time', {'ptype': 'time',
-#                        'doc': 'The date and time the account logged into the service.'}),
-#                    ('ipv4', {'ptype': 'inet:ipv4',
-#                        'doc': 'The source IPv4 address of the logon.'}),
-#                    ('ipv6', {'ptype': 'inet:ipv6',
-#                        'doc': 'The source IPv6 address of the logon.'}),
-#                    ('logout', {'ptype': 'time',
-#                        'doc': 'The date and time the account logged out of the service.'})
-#                ]),
-#
-#                ('inet:web:action', {'ptype': 'inet:web:action'}, [
-#                    ('act', {'ptype': 'str:lwr', 'req': 1,
-#                        'doc': 'The action performed by the account.'}),
-#                    ('acct', {'ptype': 'inet:web:acct', 'ro': 1, 'req': 1,
-#                        'doc': 'The web account associated with the action.'}),
-#                    ('acct:site', {'ptype': 'inet:fqdn', 'ro': 1,
-#                        'doc': 'The site or service associated with the account.'}),
-#                    ('acct:user', {'ptype': 'inet:user', 'ro': 1,
-#                        'doc': 'The unique identifier for the account.'}),
-#                    ('info', {'ptype': 'json',
-#                        'doc': 'Any other data associated with the action.'}),
-#                    ('time', {'ptype': 'time',
-#                        'doc': 'The date and time the account performed the action.'}),
-#                    ('ipv4', {'ptype': 'inet:ipv4',
-#                        'doc': 'The source IPv4 address of the action.'}),
-#                    ('ipv6', {'ptype': 'inet:ipv6',
-#                        'doc': 'The source IPv6 address of the action.'}),
-#                ]),
-#
-#                ('inet:web:actref', {}, [
-#                    ('act', {'ptype': 'inet:web:action', 'ro': 1, 'req': 1,
-#                        'doc': 'The action that references the given node.'}),
-#                    ('xref', {'ptype': 'propvalu', 'ro': 1, 'req': 1,
-#                        'doc': 'The prop=valu that is referenced as part of the action.'}),
-#                    ('xref:prop', {'ptype': 'str', 'ro': 1,
-#                        'doc': 'The property (form) of the referenced object, as specified by the propvalu.'}),
-#                    ('xref:intval', {'ptype': 'int', 'ro': 1,
-#                        'doc': 'The normed value of the form that was referenced, if the value is an integer.'}),
-#                    ('xref:strval', {'ptype': 'str', 'ro': 1,
-#                        'doc': 'The normed value of the form that was referenced, if the value is a string.'}),
-#                ]),
-#
-#                ('inet:web:group', {}, [
-#                    ('site', {'ptype': 'inet:fqdn', 'ro': 1,
-#                         'doc': 'The site or service associated with the group.'}),
-#                    ('id', {'ptype': 'inet:group', 'ro': 1,
-#                         'doc': 'The site-specific unique identifier for the group (may be different from '
-#                              'the common name or display name).'}),
-#                    ('name', {'ptype': 'inet:group',
-#                         'doc': 'The localized name associated with the group (may be different from '
-#                              'the account identifier, e.g., a display name).'}),
-#                    ('name:en', {'ptype': 'inet:group',
-#                         'doc': 'The English version of the name associated with the group (may be different '
-#                              'from the localized name).'}),
-#                    ('url', {'ptype': 'inet:url',
-#                         'doc': 'The service provider URL where the group is hosted.'}),
-#                    ('avatar', {'ptype': 'file:bytes',
-#                         'doc': 'The file representing the avatar (e.g., profile picture) for the group.'}),
-#                    ('desc', {'ptype': 'str:txt',
-#                         'doc': 'The text of the description of the group.'}),
-#                    ('webpage', {'ptype': 'inet:url',
-#                         'doc': 'A related URL specified by the group (e.g., primary web site, etc.).'}),
-#                    ('loc', {'ptype': 'str:lwr',
-#                         'doc': 'A self-declared location for the group.'}),
-#                    ('latlong', {'ptype': 'geo:latlong',
-#                         'doc': 'The last known latitude/longitude for the node'}),
-#                    ('signup', {'ptype': 'time',
-#                         'doc': 'The date and time the group was created on the site.'}),
-#                    ('signup:ipv4', {'ptype': 'inet:ipv4',
-#                         'doc': 'The IPv4 address used to create the group.'}),
-#                    ('signup:ipv6', {'ptype': 'inet:ipv6',
-#                         'doc': 'The IPv6 address used to create the group.'}),
-#                    ('seen:min', {'ptype': 'time:min',
-#                         'doc': 'The earliest known date of activity for the group.'}),
-#                    ('seen:max', {'ptype': 'time:max',
-#                         'doc': 'The most recent known date of activity for the group.'}),
-#                ]),
-#
-#                ('inet:web:post', {}, [
-#                    ('acct', {'ptype': 'inet:web:acct', 'ro': 1, 'req': 1,
-#                        'doc': 'The web account that made the post.'}),
-#                    ('text', {'ptype': 'str:txt', 'ro': 1,
-#                        'doc': 'The text of the post.'}),
-#                    ('acct:site', {'ptype': 'inet:fqdn', 'ro': 1,
-#                        'doc': 'The site or service associated with the account.'}),
-#                    ('acct:user', {'ptype': 'inet:user', 'ro': 1,
-#                        'doc': 'The unique identifier for the account.'}),
-#                    ('time', {'ptype': 'time',
-#                        'doc': 'The date and time that the post was made.'}),
-#                    ('url', {'ptype': 'inet:url',
-#                        'doc': 'The URL where the post is published / visible.'}),
-#                    ('file', {'ptype': 'file:bytes',
-#                        'doc': 'The file that was attached to the post.'}),
-#                    ('replyto', {'ptype': 'inet:web:post',
-#                        'doc': 'The post that this post is in reply to.'}),
-#                    ('repost', {'ptype': 'inet:web:post',
-#                        'doc': 'The original post that this is a repost of.'}),
-#                ]),
-#
-#                ('inet:web:postref', {}, [
-#                    ('post', {'ptype': 'inet:web:post', 'ro': 1, 'req': 1,
-#                        'doc': 'The web post that references the given node.'}),
-#                    ('xref', {'ptype': 'propvalu', 'ro': 1, 'req': 1,
-#                        'doc': 'The prop=valu that is referenced by the post.'}),
-#                    ('xref:prop', {'ptype': 'str', 'ro': 1,
-#                        'doc': 'The property (form) of the referenced object, as specified by the propvalu.'}),
-#                    ('xref:intval', {'ptype': 'int', 'ro': 1,
-#                        'doc': 'The normed value of the form that was referenced, if the value is an integer.'}),
-#                    ('xref:strval', {'ptype': 'str', 'ro': 1,
-#                        'doc': 'The normed value of the form that was referenced, if the value is a string.'}),
-#                ]),
-#
-#                ('inet:web:mesg', {}, [
-#                    ('from', {'ptype': 'inet:web:acct', 'ro': 1, 'req': 1,
-#                        'doc': 'The web account that sent the message.'}),
-#                    ('to', {'ptype': 'inet:web:acct', 'ro': 1, 'req': 1,
-#                        'doc': 'The web account that received the message.'}),
-#                    ('time', {'ptype': 'time', 'ro': 1, 'req': 1,
-#                        'doc': 'The date and time at which the message was sent.'}),
-#                    ('url', {'ptype': 'inet:url',
-#                        'doc': 'The URL where the message is posted / visible.'}),
-#                    ('text', {'ptype': 'str:txt',
-#                        'doc': 'The text of the message.'}),
-#                    ('file', {'ptype': 'file:bytes',
-#                        'doc': 'The file attached to or sent with the message.'}),
-#                ]),
-#
-#                ('inet:web:follows', {}, [
-#                    ('follower', {'ptype': 'inet:web:acct', 'ro': 1, 'req': 1,
-#                        'doc': 'The account following an account.'}),
-#                    ('followee', {'ptype': 'inet:web:acct', 'ro': 1, 'req': 1,
-#                        'doc': 'The account followed by an account.'}),
-#                    ('seen:min', {'ptype': 'time:min',
-#                        'doc': 'The earliest known date when the "follows" relationship existed.'}),
-#                    ('seen:max', {'ptype': 'time:max',
-#                        'doc': 'The most recent known date when the "follows" relationship existed.'}),
-#                ]),
-#
-#                ('inet:web:memb', {}, [
-#                    ('acct', {'ptype': 'inet:web:acct', 'ro': 1, 'req': 1,
-#                        'doc': 'The account that is a member of the group.'}),
-#                    ('group', {'ptype': 'inet:web:group', 'ro': 1, 'req': 1,
-#                        'doc': 'The group that the account is a member of.'}),
-#                    ('title', {'ptype': 'str:lwr',
-#                        'doc': 'The title or status of the member (e.g., admin, new member, etc.).'}),
-#                    ('joined', {'ptype': 'time',
-#                        'doc': 'The date / time the account joined the group.'}),
-#                    ('seen:min', {'ptype': 'time:min',
-#                        'doc': 'The earliest known date when the account was a member of the group.'}),
-#                    ('seen:max', {'ptype': 'time:max',
-#                        'doc': 'The most recent known date when the account was a member of the group.'}),
-#                ]),
-#
-#                ('inet:web:file', {}, [
-#                    ('acct', {'ptype': 'inet:web:acct', 'ro': 1, 'req': 1,
-#                        'doc': 'The account that owns or is associated with the file.'}),
-#                    ('acct:site', {'ptype': 'inet:fqdn', 'ro': 1,
-#                        'doc': 'The site or service associated with the account.'}),
-#                    ('acct:user', {'ptype': 'inet:user', 'ro': 1,
-#                        'doc': 'The unique identifier for the account.'}),
-#                    ('file', {'ptype': 'file:bytes', 'ro': 1, 'req': 1,
-#                        'doc': 'The file owned by or associated with the account.'}),
-#                    ('name', {'ptype': 'file:base',
-#                        'doc': 'The name of the file owned by or associated with the account.'}),
-#                    ('posted', {'ptype': 'time',
-#                        'doc': 'The date and time the file was posted / submitted.'}),
-#                    ('ipv4', {'ptype': 'inet:ipv4',
-#                        'doc': 'The source IPv4 address used to post or submit the file.'}),
-#                    ('ipv6', {'ptype': 'inet:ipv6',
-#                        'doc': 'The source IPv6 address used to post or submit the file.'}),
-#                    ('seen:min', {'ptype': 'time:min',
-#                        'doc': 'The earliest known date the file was posted / submitted / associated '
-#                            'with the account.'}),
-#                    ('seen:max', {'ptype': 'time:max',
-#                        'doc': 'The most recent known date the file was posted / submitted / associated'
-#                            'with the account.'}),
-#                ]),
-#
-#                ('inet:whois:reg', {}, []),
-#
-#                ('inet:whois:rar', {}, []),
-#
-#                ('inet:whois:regmail', {'ptype': 'inet:whois:regmail'}, [
-#                    ('fqdn', {'ptype': 'inet:fqdn', 'ro': 1, 'req': 1,
-#                        'doc': 'The domain associated with the registrant email address.'}),
-#                    ('email', {'ptype': 'inet:email', 'ro': 1, 'req': 1,
-#                        'doc': 'The registrant email address associated with the domain.'}),
-#                    ('seen:min', {'ptype': 'time:min',
-#                        'doc': 'The earliest known date the registrant email was associated with the domain.'}),
-#                    ('seen:max', {'ptype': 'time:max',
-#                        'doc': 'The most recent known date the registrant email was associated with the domain.'}),
-#                ]),
-#
-#                ('inet:whois:rec', {'ptype': 'inet:whois:rec'}, [
-#                    ('fqdn', {'ptype': 'inet:fqdn', 'ro': 1, 'req': 1,
-#                        'doc': 'The domain associated with the whois record.'}),
-#                    ('asof', {'ptype': 'time', 'ro': 1, 'req': 1,
-#                        'doc': 'The date of the whois record.'}),
-#                    ('text', {'ptype': 'str:lwr',
-#                        'doc': 'The full text of the whois record.'}),
-#                    ('created', {'ptype': 'time',
-#                        'doc': 'The "created" time from the whois record.'}),
-#                    ('updated', {'ptype': 'time',
-#                        'doc': 'The "last updated" time from the whois record.'}),
-#                    ('expires', {'ptype': 'time',
-#                        'doc': 'The "expires" time from the whois record.'}),
-#                    ('registrar', {'ptype': 'inet:whois:rar', 'defval': '??',
-#                        'doc': 'The registrar name from the whois record.'}),
-#                    ('registrant', {'ptype': 'inet:whois:reg', 'defval': '??',
-#                        'doc': 'The registrant name from the whois record.'}),
-#                ]),
-#
-#                ('inet:whois:recns', {}, [
-#                    ('ns', {'ptype': 'inet:fqdn', 'ro': 1, 'req': 1,
-#                        'doc': 'A nameserver for a domain as listed in the domain whois record.'}),
-#                    ('rec', {'ptype': 'inet:whois:rec', 'ro': 1, 'req': 1,
-#                        'doc': 'The whois record containing the nameserver data.'}),
-#                    ('rec:fqdn', {'ptype': 'inet:fqdn', 'ro': 1,
-#                        'doc': 'The domain associated with the whois record.'}),
-#                    ('rec:asof', {'ptype': 'time', 'ro': 1,
-#                        'doc': 'The date of the whois record.'}),
-#                ]),
-#
-#                ('inet:whois:contact', {}, [
-#                    ('rec', {'ptype': 'inet:whois:rec', 'ro': 1, 'req': 1,
-#                        'doc': 'The whois record containing the contact data.'}),
-#                    ('rec:fqdn', {'ptype': 'inet:fqdn', 'ro': 1,
-#                        'doc': 'The domain associated with the whois record.'}),
-#                    ('rec:asof', {'ptype': 'time', 'ro': 1,
-#                        'doc': 'The date of the whois record.'}),
-#                    ('type', {'ptype': 'str:lwr',
-#                        'doc': 'The contact type (e.g., registrar, registrant, admin, billing, tech, etc.).'}),
-#                    ('id', {'ptype': 'str:lwr',
-#                        'doc': 'The ID associated with the contact.'}),
-#                    ('name', {'ptype': 'str:lwr',
-#                        'doc': 'The name of the contact.'}),
-#                    ('email', {'ptype': 'inet:email',
-#                        'doc': 'The email address of the contact.'}),
-#                    ('orgname', {'ptype': 'ou:name',
-#                        'doc': 'The name of the contact organization.'}),
-#                    ('address', {'ptype': 'str:lwr',
-#                        'doc': 'The content of the street address field(s) of the contract.'}),  # FIXME street address type
-#                    ('city', {'ptype': 'str:lwr',
-#                        'doc': 'The content of the city field of the contact.'}),
-#                    # ('zip',{'ptype':'str:lwr'}),
-#                    ('state', {'ptype': 'str:lwr',
-#                        'doc': 'The content of the state field of the contact.'}),
-#                    ('country', {'ptype': 'pol:iso2',
-#                        'doc': 'The two-letter country code of the contact.'}),
-#                    ('phone', {'ptype': 'tel:phone',
-#                        'doc': 'The content of the phone field of the contact.'}),
-#                    ('fax', {'ptype': 'tel:phone',
-#                        'doc': 'The content of the fax field of the contact.'}),
-#                    ('url', {'ptype': 'inet:url',
-#                        'doc': 'The URL specified for the contact'}),
-#                    ('whois:fqdn', {'ptype': 'inet:fqdn',
-#                        'doc': 'The whois server FQDN for the given contact (most likely a registrar).'}),
-#                ]),
-#
-#                ('inet:ssl:tcp4cert', {'ptype': 'inet:ssl:tcp4cert'}, [
-#                    ('tcp4', {'ptype': 'inet:tcp4', 'ro': 1, 'req': 1,
-#                        'doc': 'The IPv4 TCP server where the certificate was observed.'}),
-#                    ('cert', {'ptype': 'file:bytes', 'ro': 1, 'req': 1,
-#                        'doc': 'The SSL certificate.'}),
-#                    ('tcp4:ipv4', {'ptype': 'inet:ipv4', 'ro': 1,
-#                        'doc': 'The IPv4 address associated with the TCP server.'}),
-#                ]),
-#
-#                ('inet:rfc2822:addr', {}, (
-#                    ('name', {'ptype': 'ps:name', 'ro': 1,
-#                        'doc': 'The name field parsed from an RFC 2822 address string.'}),
-#                    ('email', {'ptype': 'inet:email', 'ro': 1,
-#                        'doc': 'The email field parsed from an RFC 2822 address string.'}),
-#                )),
-#
-#                ('inet:http:request', {}, (
-#
-#                    ('flow', {'ptype': 'inet:flow',
-#                        'doc': 'The inet:flow which contained the HTTP request.'}),
-#
-#                    ('host', {'ptype': 'it:host',
-#                        'doc': 'The it:host which sent the HTTP request.'}),
-#
-#                    ('time', {'ptype': 'time',
-#                        'doc': 'The time that the HTTP request was sent.'}),
-#
-#                    # HTTP protocol specific fields...
-#                    ('method', {'ptype': 'str',
-#                        'doc': 'The HTTP request method string.'}),
-#
-#                    ('path', {'ptype': 'str',
-#                        'doc': 'The requested HTTP path (without query parameters).'}),
-#
-#                    ('query', {'ptype': 'str',
-#                        'doc': 'The HTTP query string which optionally folows the path.'}),
-#
-#                    ('body', {'ptype': 'file:bytes',
-#                        'doc': 'The body of the HTTP request.'})
-#                )),
-#
-#                ('inet:http:response', {}, (
-#
-#                    ('flow', {'ptype': 'inet:flow',
-#                        'doc': 'The inet:flow which contained the HTTP response.'}),
-#
-#                    ('host', {'ptype': 'it:host',
-#                        'doc': 'The it:host which sent the HTTP response.'}),
-#
-#                    ('time', {'ptype': 'time',
-#                        'doc': 'The time that the HTTP response was sent.'}),
-#
-#                    ('request', {'ptype': 'inet:http:request',
-#                        'doc': 'The HTTP request which caused the response.'}),
-#
-#                    # HTTP response protocol fields....
-#                    ('code', {'ptype': 'int',
-#                        'doc': 'The HTTP response code.'}),
-#
-#                    ('reason', {'ptype': 'str',
-#                        'doc': 'The HTTP response reason string.'}),
-#
-#                    ('body', {'ptype': 'file:bytes',
-#                        'doc': 'The HTTP response body data.'}),
-#
-#                )),
-#
-#                ('inet:http:header', {}, (
-#
-#                    ('name', {'ptype': 'str:lwr', 'ro': 1,
-#                        'doc': 'The name of the HTTP header.'}),
-#
-#                    ('value', {'ptype': 'str', 'ro': 1,
-#                        'doc': 'The value of the HTTP header.'}),
-#                )),
-#
-#                ('inet:http:param', {}, (
-#
-#                    ('name', {'ptype': 'str:lwr', 'ro': 1,
-#                        'doc': 'The name of the HTTP query parameter.'}),
-#
-#                    ('value', {'ptype': 'str', 'ro': 1,
-#                        'doc': 'The value of the HTTP query parameter.'}),
-#                )),
-#
-#                ('inet:http:reqhead', {}, (
-#
-#                    ('request', {'ptype': 'inet:http:request', 'ro': 1,
-#                        'doc': 'The HTTP request which contained the header.'}),
-#
-#                    ('header', {'ptype': 'inet:http:header', 'ro': 1,
-#                        'doc': 'The HTTP header contained in the request.'}),
-#
-#                    ('header:name', {'ptype': 'str:lwr', 'ro': 1,
-#                        'doc': 'The HTTP header name'}),
-#
-#                    ('header:value', {'ptype': 'str', 'ro': 1,
-#                        'doc': 'The HTTP header value.'}),
-#                )),
-#
-#                ('inet:http:reqparam', {}, (
-#
-#                    ('request', {'ptype': 'inet:http:request', 'ro': 1,
-#                        'doc': 'The HTTP request which contained the header.'}),
-#
-#                    ('param', {'ptype': 'inet:http:header', 'ro': 1,
-#                        'doc': 'The HTTP query parameter contained in the request.'}),
-#
-#                    ('param:name', {'ptype': 'str:lwr', 'ro': 1,
-#                        'doc': 'The HTTP query parameter name'}),
-#
-#                    ('param:value', {'ptype': 'str', 'ro': 1,
-#                        'doc': 'The HTTP query parameter value.'}),
-#                )),
-#
-#                ('inet:http:resphead', {}, (
-#
-#                    ('response', {'ptype': 'inet:http:response', 'ro': 1,
-#                        'doc': 'The HTTP response which contained the header.'}),
-#
-#                    ('header', {'ptype': 'inet:http:header', 'ro': 1,
-#                        'doc': 'The HTTP header contained in the response.'}),
-#
-#                    ('header:name', {'ptype': 'str:lwr', 'ro': 1,
-#                        'doc': 'The HTTP header name'}),
-#
-#                    ('header:value', {'ptype': 'str', 'ro': 1,
-#                        'doc': 'The HTTP header value.'}),
-#                )),
-#
-#            ),
-#        }
-#        name = 'inet'
-#        return ((name, modl),)+            )
+        }
+
+        return (('inet', modl),)
