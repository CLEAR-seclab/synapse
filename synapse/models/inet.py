--- conflicted
+++ resolved
@@ -559,15 +559,6 @@
                 # NOTE: tcp4/udp4/tcp6/udp6 are going away
                 # becomes inet:server/inet:client, which are both inet:addr
                 'forms': (
-<<<<<<< HEAD
-                    # FIXME implement
-                    #('inet:asn', {'ptype': 'inet:asn'}, (
-                    #    ('name', {'ptype': 'str:lwr', 'defval': '??',
-                    #        'doc': 'The name of the organization currently responsible for the ASN.'}),
-                    #    ('owner', {'ptype': 'ou:org',
-                    #        'doc': 'The guid of the organization currently responsible for the ASN.'}),
-                    #)),
-=======
 
                     ('inet:asn', ('inet:asn', {}), (
                         ('name', ('str', {'lower': True}), {
@@ -579,8 +570,6 @@
                         #    'doc': 'The guid of the organization currently responsible for the ASN.'
                         #}),
                     )),
->>>>>>> 3a7ea77f
-
 
                     ('inet:web:acct', {}, (
 
