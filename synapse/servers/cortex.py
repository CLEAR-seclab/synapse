import os
import sys
import json
<<<<<<< HEAD
import socket
=======
>>>>>>> c061472b
import logging
import argparse

import synapse.glob as s_glob

import synapse.common as s_common
import synapse.cortex as s_cortex

import synapse.lib.output as s_output

logger = logging.getLogger(__name__)

def parse(argv):
<<<<<<< HEAD

    httpport = os.getenv('SYN_CORTEX_HTTP_PORT')
    httphost = os.getenv('SYN_CORTEX_HTTP_HOST', '0.0.0.0')

    httpsport = os.getenv('SYN_CORTEX_HTTPS_PORT')
    httpshost = os.getenv('SYN_CORTEX_HTTPS_HOST', socket.gethostname())
=======
>>>>>>> c061472b

    insecure = json.loads(os.getenv('SYN_CORTEX_INSECURE', 'false').lower())

    teleport = os.getenv('SYN_CORTEX_PORT', '27492')
    telehost = os.getenv('SYN_CORTEX_HOST', '127.0.0.1')

    insecure = json.loads(os.getenv('SYN_CORTEX_INSECURE', 'false').lower())
    teleport = os.getenv('SYN_CORTEX_PORT', '27492')
    telehost = os.getenv('SYN_CORTEX_HOST', '127.0.0.1')

    pars = argparse.ArgumentParser(prog='synapse.servers.cortex')
    pars.add_argument('--port', default=teleport, help='The TCP port to bind for telepath.')
    pars.add_argument('--host', default=telehost, help='The host address to bind telepath.')
<<<<<<< HEAD

    pars.add_argument('--http-port', default=httpport, help='Set port to bind for the HTTP API.')
    pars.add_argument('--http-host', default=httphost, help='Set the host/addr to bind for the HTTP API.')

    pars.add_argument('--https-host', default=httpshost, help='Set the host/addr to bind for the HTTPS API.')
    pars.add_argument('--https-port', default=httpsport, help='Set port to bind for the HTTPS API.')

=======
>>>>>>> c061472b
    pars.add_argument('--insecure', default=insecure, action='store_true',
                      help='Start the cortex with all auth bypassed (DANGER!).')
    pars.add_argument('coredir', help='The directory for the cortex to use for storage.')

    return pars.parse_args(argv)

def main(argv, outp=s_output.stdout): # pragma: no cover

    opts = parse(argv)

    s_common.setlogging(logger)

    return s_glob.sync(mainopts(opts, outp=outp)).main()

async def mainopts(opts, outp=s_output.stdout):

    proto = 'tcp'

    lisn = f'{proto}://{opts.host}:{opts.port}/cortex'

    outp.printf('starting cortex at: %s' % (lisn,))

    core = await s_cortex.Cortex.anit(opts.coredir)
    core.insecure = opts.insecure

    if core.insecure:
        logger.warning('INSECURE MODE ENABLED')
<<<<<<< HEAD

    await core.dmon.listen(lisn)

    if opts.http_port:
        await core.addHttpPort(int(opts.http_port), host=opts.http_host)

    #if opts.https_port:
        #core.addHttpPort(int(opts.https_port), host=opts.https_host, ssl=True)
=======

    await core.dmon.listen(lisn)
>>>>>>> c061472b

    return core

if __name__ == '__main__': # pragma: no cover
    sys.exit(main(sys.argv[1:]))<|MERGE_RESOLUTION|>--- conflicted
+++ resolved
@@ -1,10 +1,7 @@
 import os
 import sys
 import json
-<<<<<<< HEAD
 import socket
-=======
->>>>>>> c061472b
 import logging
 import argparse
 
@@ -18,15 +15,12 @@
 logger = logging.getLogger(__name__)
 
 def parse(argv):
-<<<<<<< HEAD
 
     httpport = os.getenv('SYN_CORTEX_HTTP_PORT')
     httphost = os.getenv('SYN_CORTEX_HTTP_HOST', '0.0.0.0')
 
     httpsport = os.getenv('SYN_CORTEX_HTTPS_PORT')
     httpshost = os.getenv('SYN_CORTEX_HTTPS_HOST', socket.gethostname())
-=======
->>>>>>> c061472b
 
     insecure = json.loads(os.getenv('SYN_CORTEX_INSECURE', 'false').lower())
 
@@ -40,7 +34,6 @@
     pars = argparse.ArgumentParser(prog='synapse.servers.cortex')
     pars.add_argument('--port', default=teleport, help='The TCP port to bind for telepath.')
     pars.add_argument('--host', default=telehost, help='The host address to bind telepath.')
-<<<<<<< HEAD
 
     pars.add_argument('--http-port', default=httpport, help='Set port to bind for the HTTP API.')
     pars.add_argument('--http-host', default=httphost, help='Set the host/addr to bind for the HTTP API.')
@@ -48,8 +41,6 @@
     pars.add_argument('--https-host', default=httpshost, help='Set the host/addr to bind for the HTTPS API.')
     pars.add_argument('--https-port', default=httpsport, help='Set port to bind for the HTTPS API.')
 
-=======
->>>>>>> c061472b
     pars.add_argument('--insecure', default=insecure, action='store_true',
                       help='Start the cortex with all auth bypassed (DANGER!).')
     pars.add_argument('coredir', help='The directory for the cortex to use for storage.')
@@ -66,9 +57,7 @@
 
 async def mainopts(opts, outp=s_output.stdout):
 
-    proto = 'tcp'
-
-    lisn = f'{proto}://{opts.host}:{opts.port}/cortex'
+    lisn = f'tcp://{opts.host}:{opts.port}/cortex'
 
     outp.printf('starting cortex at: %s' % (lisn,))
 
@@ -77,19 +66,13 @@
 
     if core.insecure:
         logger.warning('INSECURE MODE ENABLED')
-<<<<<<< HEAD
 
     await core.dmon.listen(lisn)
 
     if opts.http_port:
         await core.addHttpPort(int(opts.http_port), host=opts.http_host)
 
-    #if opts.https_port:
-        #core.addHttpPort(int(opts.https_port), host=opts.https_host, ssl=True)
-=======
-
     await core.dmon.listen(lisn)
->>>>>>> c061472b
 
     return core
 
