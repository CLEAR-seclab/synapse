class SynErr(Exception):

    def __init__(self, *args, **info):
        self.errinfo = info
        Exception.__init__(self, self._getExcMsg())

    def _getExcMsg(self):
        props = sorted(self.errinfo.items())
        displ = ' '.join(['%s=%r' % (p, v) for (p, v) in props])
        return '%s: %s' % (self.__class__.__name__, displ)

    def items(self):
        return self.errinfo.items()

    def get(self, name):
        '''
        Return a value from the errinfo dict.

        Example:

            try:
                foothing()
            except SynErr as e:
                blah = e.get('blah')

        '''
        return self.errinfo.get(name)

##########################################################################
class NoLinkRx(SynErr):
    '''
    No onrx() has been set for the link.
    '''
    pass

##########################################################################

class CliFini(SynErr):
    '''
    Raised when the CLI is to exit.
    '''
    pass

class Retry(SynErr): pass
class NotReady(Retry): pass

class AuthDeny(SynErr): pass

<<<<<<< HEAD
=======
class NoSuchMod(SynErr): pass
class NoModIden(SynErr): pass

class NoSuchAct(SynErr): pass
class NoSuchOpt(SynErr): pass
class NoSuchDir(SynErr): pass
class NoSuchDyn(SynErr): pass
class NoSuchSeq(SynErr): pass
class NoSuchVar(SynErr): pass
class NoRevPath(SynErr): pass
class NoRevAllow(SynErr): pass
class NoSuchAlgo(SynErr): pass
class NoSuchConf(SynErr): pass
class NoSuchCtor(SynErr): pass
class NoSuchFifo(SynErr): pass
class NoSuchHash(SynErr): pass
class NoSuchPath(SynErr): pass
class NoSuchStat(SynErr): pass
class NoSuchImpl(SynErr): pass
class NoSuchName(SynErr): pass
class NoSuchTufo(SynErr): pass
class NoSuchOper(SynErr): pass
class NoSuchCmpr(SynErr): pass
class NoSuchCore(SynErr): pass
class NoSuchRule(SynErr): pass
class NoSuchIndx(SynErr): pass
class NoSuchGetBy(SynErr): pass
class NoSuchMembrane(SynErr): pass
class MembraneExists(SynErr): pass

>>>>>>> 088061c0
class BadTypeDef(SynErr): pass
class BadPropDef(SynErr): pass
class BadThreadIden(SynErr): pass
class BadLiftValu(SynErr): pass
class BadCmprValu(SynErr): pass
class BadTypeValu(SynErr): pass
class BadIndxValu(SynErr): pass
class BadFileExt(SynErr): pass
class BadPropName(SynErr): pass
class BadCoreName(SynErr): pass
class BadCtorType(SynErr): pass
class BadMesgVers(SynErr): pass
class BadInfoValu(SynErr): pass
class BadStorValu(SynErr): pass
class BadRuleValu(SynErr): pass
class BadOperArg(SynErr): pass
class BadUrl(SynErr): pass
class BadOptValu(SynErr): pass
class BadPropValu(SynErr): pass
class BadStormSyntax(SynErr): pass
class BadSyntaxError(SynErr): pass
class BadPropConf(SynErr):
    '''
    The configuration for the property is invalid.
    '''
    pass
class BadCoreStore(SynErr):
    '''The storage layer has encountered an error'''
    pass
class BadConfValu(SynErr):
    '''
    The configuration value provided is not valid.

    This should contain the config name, valu and mesg.
    '''
    pass

class CantDelNode(SynErr): pass
class CantDelProp(SynErr): pass

class DupTypeName(SynErr): pass  # FIXME this is unused, but should we check for dup types like we check for dup props?
class DupPropName(SynErr): pass
class DupFileName(SynErr): pass
class DupIndx (SynErr): pass
class DupUserName(SynErr): pass
class DupRoleName(SynErr): pass

class HitStormLimit(SynErr): pass

class IsRuntProp(SynErr): pass

class MustBeLocal(SynErr): pass

class NoModIden(SynErr): pass
class NoSuchAct(SynErr): pass
class NoSuchOpt(SynErr): pass
class NoSuchDir(SynErr): pass
class NoSuchDyn(SynErr): pass
class NoSuchSeq(SynErr): pass
class NoSuchVar(SynErr): pass
class NoRevPath(SynErr): pass
class NoSuchCtor(SynErr): pass
class NoSuchPath(SynErr): pass
class NoSuchImpl(SynErr): pass
class NoSuchName(SynErr): pass
class NoSuchTufo(SynErr): pass
class NoSuchOper(SynErr): pass
class NoSuchCmpr(SynErr): pass
class NoSuchRule(SynErr): pass
class NoSuchDecoder(SynErr): pass
class NoSuchEncoder(SynErr): pass
class NoSuchType(SynErr): pass
class NoSuchForm(SynErr): pass
class NoSuchProp(SynErr): pass
class NoSuchStor(SynErr): pass
class NoSuchObj(SynErr): pass
class NoSuchFile(SynErr): pass
class NoSuchMeth(SynErr): pass
class NoSuchFunc(SynErr): pass
class NoSuchUser(SynErr): pass
class NoSuchRole(SynErr): pass

class ReadOnlyProp(SynErr): pass
class ReqConfOpt(SynErr): pass

class AxonErr(SynErr): pass
class AxonIsRo(AxonErr): pass
class AxonIsClone(AxonErr): pass
class AxonNotClone(AxonErr): pass
class AxonBadChunk(AxonErr): pass
class NoWritableAxons(SynErr):
    '''
    There are no writable axons available for the required operation.
    '''
    pass

class FileExists(SynErr): pass
class NoCertKey(SynErr):
    '''
    Raised when a Cert object requires a RSA Private Key
    to perform an operation and the key is not present.
    '''
    pass

class CellUserErr(SynErr):
    '''
    Exception raised by a CellUser
    '''
    pass

class IsFini(SynErr): pass
class TimeOut(SynErr): pass
class Canceled(SynErr): pass

class CryptoErr(SynErr):
    '''
    Raised when there is a synapse.lib.crypto error.
    '''
    pass

class BadEccExchange(CryptoErr):
    '''
    Raised when there is an issue doing a ECC Key Exchange
    '''
    pass

class StepTimeout(SynErr):
    '''
    Raised when a TestStep.wait() call times out.
    '''
    pass

class JobErr(SynErr):
    '''
    Used for remote exception propagation.
    '''
    def __init__(self, job):
        self.job = job

        err = job[1].get('err')
        errmsg = job[1].get('errmsg')
        errfile = job[1].get('errfile')
        errline = job[1].get('errline')

        Exception.__init__(self, '%s: %s (%s:%s)' % (err, errmsg, errfile, errline))

class CorruptDatabase(SynErr): pass<|MERGE_RESOLUTION|>--- conflicted
+++ resolved
@@ -46,39 +46,6 @@
 
 class AuthDeny(SynErr): pass
 
-<<<<<<< HEAD
-=======
-class NoSuchMod(SynErr): pass
-class NoModIden(SynErr): pass
-
-class NoSuchAct(SynErr): pass
-class NoSuchOpt(SynErr): pass
-class NoSuchDir(SynErr): pass
-class NoSuchDyn(SynErr): pass
-class NoSuchSeq(SynErr): pass
-class NoSuchVar(SynErr): pass
-class NoRevPath(SynErr): pass
-class NoRevAllow(SynErr): pass
-class NoSuchAlgo(SynErr): pass
-class NoSuchConf(SynErr): pass
-class NoSuchCtor(SynErr): pass
-class NoSuchFifo(SynErr): pass
-class NoSuchHash(SynErr): pass
-class NoSuchPath(SynErr): pass
-class NoSuchStat(SynErr): pass
-class NoSuchImpl(SynErr): pass
-class NoSuchName(SynErr): pass
-class NoSuchTufo(SynErr): pass
-class NoSuchOper(SynErr): pass
-class NoSuchCmpr(SynErr): pass
-class NoSuchCore(SynErr): pass
-class NoSuchRule(SynErr): pass
-class NoSuchIndx(SynErr): pass
-class NoSuchGetBy(SynErr): pass
-class NoSuchMembrane(SynErr): pass
-class MembraneExists(SynErr): pass
-
->>>>>>> 088061c0
 class BadTypeDef(SynErr): pass
 class BadPropDef(SynErr): pass
 class BadThreadIden(SynErr): pass
@@ -160,6 +127,7 @@
 class NoSuchFunc(SynErr): pass
 class NoSuchUser(SynErr): pass
 class NoSuchRole(SynErr): pass
+class NoSuchIndx(SynErr): pass
 
 class ReadOnlyProp(SynErr): pass
 class ReqConfOpt(SynErr): pass
