--- conflicted
+++ resolved
@@ -1367,13 +1367,9 @@
 
                 self._bumpTufoCache(tufo,p,asof,None)
 
-<<<<<<< HEAD
                 # FIXME: optimize string join/chop behavior up in here...
                 subtag = s_tags.choptag(p)
-=======
-                    subtag = s_tags.choptag(p)
-                    self.delTufoDark(tufo, 'tag', subtag)
->>>>>>> 05cf44bd
+                self.delTufoDark(tufo, 'tag', subtag)
 
                 # fire notification events
                 xact.fire('tufo:tag:del', tufo=tufo, tag=subtag)
@@ -2378,8 +2374,6 @@
     def _getCoreXact(self, size):
         raise NoSuchImpl(name='_getCoreXact')
 
-<<<<<<< HEAD
-=======
     def addTufoDark(self, tufo, name, valu):
         '''
         Add a dark row to a tufo with a given name and value.
@@ -2497,7 +2491,6 @@
         idens = list(set([r[0][::-1] for r in rows]))  # Unique the idens we pull.
         return self._initTufoSnap(idens)
 
->>>>>>> 05cf44bd
 class CoreXact:
     '''
     A context manager for a cortex "transaction".
