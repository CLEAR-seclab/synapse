import synapse.exc as s_exc
import synapse.tests.common as s_t_common


class GeoPolModelTest(s_t_common.SynTest):

    def test_forms_country(self):
        with self.getTestCore() as core:
            formname = 'pol:country'
            guid = 32 * '0'
            flag_valu = 64 * 'f'

            input_props = {'flag': flag_valu, 'founded': 456, 'iso2': 'VI', 'iso3': 'VIS', 'isonum': 31337,
                'name': 'Republic of Visi', 'tld': 'visi', 'pop': 123}
            expected_props = {'flag': flag_valu, 'founded': 456, 'iso2': 'vi', 'iso3': 'vis', 'isonum': 31337,
                'name': 'republic of visi', 'tld': 'visi', 'pop': 123}
            expected_ndef = (formname, guid)

            with core.xact(write=True) as xact:
                node = xact.addNode(formname, guid, props=input_props)

            self.eq(node.ndef, expected_ndef)
<<<<<<< HEAD
            [self.eq(node.get(k), expected_props[k]) for k in expected_props]
=======
            for prop, valu in expected_props.items():
                self.eq(node.get(prop), valu)
>>>>>>> 831f0ee7

    def test_types_iso2(self):
        with self.getTestCore() as core:
            t = core.model.type('pol:iso2')

            self.eq(t.norm('Fo'), ('fo', {}))
            self.raises(s_exc.BadTypeValu, t.norm, 'A')
            self.raises(s_exc.BadTypeValu, t.norm, 'asD')

    def test_types_iso3(self):
        with self.getTestCore() as core:
            t = core.model.type('pol:iso3')

            self.eq(t.norm('Foo'), ('foo', {}))
            self.raises(s_exc.BadTypeValu, t.norm, 'As')
            self.raises(s_exc.BadTypeValu, t.norm, 'asdF')

    def test_types_unextended(self):
        # The following types are subtypes that do not extend their base type
        with self.getTestCore() as core:
            self.nn(core.model.type('pol:country'))  # guid
            self.nn(core.model.type('pol:isonum'))  # int<|MERGE_RESOLUTION|>--- conflicted
+++ resolved
@@ -20,12 +20,8 @@
                 node = xact.addNode(formname, guid, props=input_props)
 
             self.eq(node.ndef, expected_ndef)
-<<<<<<< HEAD
-            [self.eq(node.get(k), expected_props[k]) for k in expected_props]
-=======
             for prop, valu in expected_props.items():
                 self.eq(node.get(prop), valu)
->>>>>>> 831f0ee7
 
     def test_types_iso2(self):
         with self.getTestCore() as core:
