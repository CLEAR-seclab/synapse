--- conflicted
+++ resolved
@@ -38,13 +38,8 @@
                 expected_ndef = (formname, 123)
                 node = xact.addNode(formname, valu, props=input_props)
                 self.eq(node.ndef, expected_ndef)
-<<<<<<< HEAD
                 self.eq(node.get('name'), 'cool')
                 # FIXME add ou:org
-=======
-                for prop, valu in expected_props.items():
-                    self.eq(node.get(prop), valu)
->>>>>>> 831f0ee7
 
                 valu = '456'
                 expected_ndef = (formname, 456)
@@ -57,14 +52,8 @@
         formname = 'inet:cidr4'
         with self.getTestCore() as core:
 
-<<<<<<< HEAD
             # Type Tests ======================================================
             t = core.model.type('inet:cidr4')
-=======
-                self.eq(node.ndef, expected_ndef)
-                for prop, valu in expected_props.items():
-                    self.eq(node.get(prop), valu)
->>>>>>> 831f0ee7
 
             valu = '0/24'
             expected = ('0.0.0.0/24', {'subs': {
@@ -82,7 +71,6 @@
             }})
             self.eq(t.norm(valu), expected)
 
-<<<<<<< HEAD
             valu = '123.123.0.5/30'
             expected = ('123.123.0.4/30', {'subs': {
                 'broadcast': 2071658503,  # 123.123.0.7
@@ -90,15 +78,6 @@
                 'mask': 30,
             }})
             self.eq(t.norm(valu), expected)
-=======
-                valu_str = '::fFfF:1.2.3.4'
-                expected_props = {'asn': 0, 'ipv4': 16909060, 'loc': '??'}
-                expected_ndef = (formname, valu_str.lower())
-                node = xact.addNode(formname, valu_str)
-                self.eq(node.ndef, expected_ndef)
-                for prop, valu in expected_props.items():
-                    self.eq(node.get(prop), valu)
->>>>>>> 831f0ee7
 
             self.raises(s_exc.BadTypeValu, t.norm, '10.0.0.1/-1')
             self.raises(s_exc.BadTypeValu, t.norm, '10.0.0.1/33')
@@ -110,14 +89,9 @@
             with core.xact(write=True) as xact:
                 node = xact.addNode(formname, valu)
                 self.eq(node.ndef, expected_ndef)
-<<<<<<< HEAD
                 self.eq(node.get('network'), 3232235776)  # 192.168.1.0
                 self.eq(node.get('broadcast'), 3232236031)  # 192.168.1.255
                 self.eq(node.get('mask'), 24)
-=======
-                for prop, valu in expected_props.items():
-                    self.eq(node.get(prop), valu)
->>>>>>> 831f0ee7
 
     def test_email(self):
         formname = 'inet:email'
@@ -137,13 +111,8 @@
             with core.xact(write=True) as xact:
                 node = xact.addNode(formname, valu)
                 self.eq(node.ndef, expected_ndef)
-<<<<<<< HEAD
                 self.eq(node.get('fqdn'), 'vertex.link')
                 self.eq(node.get('user'), 'unittest')
-=======
-                for prop, valu in expected_props.items():
-                    self.eq(node.get(prop), valu)
->>>>>>> 831f0ee7
 
     def test_fqdn(self):
         formname = 'inet:fqdn'
@@ -179,8 +148,6 @@
             with core.xact(write=True) as xact:
                 node = xact.addNode(formname, valu, props={'created': 0, 'expires': 1, 'updated': 2})
                 self.eq(node.ndef, expected_ndef)
-<<<<<<< HEAD
-                self.eq(node.get('created'), 0)
                 self.eq(node.get('domain'), 'vertex.link')
                 self.eq(node.get('expires'), 1)
                 self.eq(node.get('host'), 'api')
@@ -188,40 +155,26 @@
                 self.eq(node.get('iszone'), 0)
                 self.eq(node.get('updated'), 2)
                 self.eq(node.get('zone'), 'vertex.link')
-=======
-                for prop, valu in expected_props.items():
-                    self.eq(node.get(prop), valu)
->>>>>>> 831f0ee7
 
             with core.xact() as xact:
                 nvalu = 'vertex.link'
                 expected_ndef = (formname, nvalu)
                 node = xact.getNodeByNdef((formname, nvalu))
                 self.eq(node.ndef, expected_ndef)
-<<<<<<< HEAD
                 self.eq(node.get('domain'), 'link')
                 self.eq(node.get('host'), 'vertex')
                 self.eq(node.get('issuffix'), 0)
                 self.eq(node.get('iszone'), 1)
                 self.eq(node.get('zone'), 'vertex.link')
-=======
-                for prop, valu in expected_props.items():
-                    self.eq(node.get(prop), valu)
->>>>>>> 831f0ee7
 
             with core.xact() as xact:
                 nvalu = 'link'
                 expected_ndef = (formname, nvalu)
                 node = xact.getNodeByNdef((formname, nvalu))
                 self.eq(node.ndef, expected_ndef)
-<<<<<<< HEAD
                 self.eq(node.get('host'), 'link')
                 self.eq(node.get('issuffix'), 1)
                 self.eq(node.get('iszone'), 0)
-=======
-                for prop, valu in expected_props.items():
-                    self.eq(node.get(prop), valu)
->>>>>>> 831f0ee7
 
             # Demonstrate wildcard
             with core.xact() as xact:
@@ -287,70 +240,8 @@
                 isneither(n2)  # stays the same
                 issuffix(n4)   # stays the same
 
-<<<<<<< HEAD
     def test_ipv4(self):
         formname = 'inet:ipv4'
-=======
-    def test_forms_url(self):
-        formname = 'inet:url'
-        valu = 'https://vertexmc:hunter2@vertex.link:1337/coolthings?a=1'
-        expected_ndef = (formname, valu)
-        expected_props = {'fqdn': 'vertex.link', 'passwd': 'hunter2', 'path': '/coolthings?a=1', 'port': 1337, 'proto': 'https', 'user': 'vertexmc'}
-
-        with self.getTestCore() as core:
-            with core.xact(write=True) as xact:
-                node = xact.addNode(formname, valu)
-
-                self.eq(node.ndef, expected_ndef)
-                for prop, valu in expected_props.items():
-                    self.eq(node.get(prop), valu)
-
-    def test_forms_unextended(self):
-        # The following forms do not extend their base type
-        with self.getTestCore() as core:
-            self.nn(core.model.form('inet:group'))  # str w/ lower
-            self.nn(core.model.form('inet:user'))  # str w/ lower
-
-    # Type Tests ===================================================================================
-    def test_types_cidr4(self):
-        with self.getTestCore() as core:
-            t = core.model.type('inet:cidr4')
-
-            valu = '0/24'
-            expected = ('0.0.0.0/24', {'subs': {
-                'broadcast': 255,
-                'network': 0,
-                'mask': 24,
-            }})
-            self.eq(t.norm(valu), expected)
-
-            valu = '192.168.1.101/24'
-            expected = ('192.168.1.0/24', {'subs': {
-                'broadcast': 3232236031,  # 192.168.1.255
-                'network': 3232235776,    # 192.168.1.0
-                'mask': 24,
-            }})
-            self.eq(t.norm(valu), expected)
-
-            valu = '123.123.0.5/30'
-            expected = ('123.123.0.4/30', {'subs': {
-                'broadcast': 2071658503,  # 123.123.0.7
-                'network': 2071658500,    # 123.123.0.4
-                'mask': 30,
-            }})
-            self.eq(t.norm(valu), expected)
-
-            self.raises(s_exc.BadTypeValu, t.norm, '10.0.0.1/-1')
-            self.raises(s_exc.BadTypeValu, t.norm, '10.0.0.1/33')
-
-    def test_types_email(self):
-        with self.getTestCore() as core:
-            t = core.model.type('inet:email')
-
-            email = 'UnitTest@Vertex.link'
-            expected = ('unittest@vertex.link', {'subs': {'fqdn': 'vertex.link', 'user': 'unittest'}})
-            self.eq(t.norm(email), expected)
->>>>>>> 831f0ee7
 
         with self.getTestCore() as core:
 
