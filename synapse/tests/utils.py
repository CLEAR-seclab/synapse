'''
This contains the core test helper code used in Synapse.

This gives the opportunity for third-party users of Synapse to test their
code using some of the same of the same helpers used to test Synapse.

The core class, synapse.tests.utils.SynTest is a subclass of unittest.TestCase,
with several wrapper functions to allow for easier calls to assert* functions,
with less typing.  There are also Synapse specific helpers, to load Cortexes and
whole both multi-component environments into memory.

Since SynTest is built from unittest.TestCase, the use of SynTest is
compatible with the unittest, nose and pytest frameworks.  This does not lock
users into a particular test framework; while at the same time allowing base
use to be invoked via the built-in Unittest library, with one important exception:
due to an unfortunate design approach, you cannot use the unittest module command
line to run a *single* async unit test.  pytest works fine though.

'''
import io
import os
import sys
import types
import shutil
import asyncio
import inspect
import logging
import pathlib
import tempfile
import unittest
import threading
import contextlib
import collections

import aiohttp

import synapse.exc as s_exc
import synapse.glob as s_glob
import synapse.cells as s_cells
import synapse.common as s_common
import synapse.cortex as s_cortex
import synapse.daemon as s_daemon
import synapse.eventbus as s_eventbus
import synapse.telepath as s_telepath

import synapse.lib.coro as s_coro
import synapse.lib.const as s_const
import synapse.lib.scope as s_scope
import synapse.lib.storm as s_storm
import synapse.lib.types as s_types
import synapse.lib.module as s_module
import synapse.lib.output as s_output
import synapse.lib.certdir as s_certdir
import synapse.lib.thishost as s_thishost
import synapse.lib.stormtypes as s_stormtypes

logger = logging.getLogger(__name__)

# Default LMDB map size for tests
TEST_MAP_SIZE = s_const.gibibyte

async def alist(coro):
    return [x async for x in coro]

class LibTst(s_stormtypes.Lib):

    def addLibFuncs(self):
        self.locls.update({
            'beep': self.beep,
        })

    async def beep(self, valu):
        '''
        Example storm func
        '''
        ret = f'A {valu} beep!'
        return ret

class TestType(s_types.Type):

    def postTypeInit(self):
        self.setNormFunc(str, self._normPyStr)

    def _normPyStr(self, valu):
        return valu.lower(), {}

    def indx(self, norm):
        # make this purposely fragile...
        return norm.encode('utf8')

class ThreeType(s_types.Type):

    def norm(self, valu):
        return 3, {'subs': {'three': 3}}

    def repr(self, valu):
        return '3'

    def indx(self, norm):
        return '3'.encode('utf8')

class TestSubType(s_types.Type):

    def norm(self, valu):
        valu = int(valu)
        return valu, {'subs': {'isbig': valu >= 1000}}

    def repr(self, norm):
        return str(norm)

    def indx(self, norm):
        return norm.to_bytes(4, 'big')

testmodel = {

    'ctors': (
        ('testsub', 'synapse.tests.utils.TestSubType', {}, {}),
        ('testtype', 'synapse.tests.utils.TestType', {}, {}),
        ('testthreetype', 'synapse.tests.utils.ThreeType', {}, {}),
    ),

    'types': (
        ('testtype10', ('testtype', {'foo': 10}), {
            'doc': 'A fake type.'}),

        ('testlower', ('str', {'lower': True}), {}),

        ('testtime', ('time', {}), {}),

        ('testival', ('ival', {}), {}),

        ('testint', ('int', {}), {}),
        ('teststr', ('str', {}), {}),
        ('testauto', ('str', {}), {}),
        ('test:edge', ('edge', {}), {}),
        ('testguid', ('guid', {}), {}),

        ('testcomp', ('comp', {'fields': (
            ('hehe', 'testint'),
            ('haha', 'testlower'))
        }), {'doc': 'A fake comp type.'}),
        ('testcomplexcomp', ('comp', {'fields': (
            ('foo', 'testint'),
            ('bar', ('str', {'lower': True}),),
        )}), {'doc': 'A complex comp type.'}),
        ('testhexa', ('hex', {}), {'doc': 'anysize test hex type'}),
        ('testhex4', ('hex', {'size': 4}), {'doc': 'size 4 test hex type'}),

        ('pivtarg', ('str', {}), {}),
        ('pivcomp', ('comp', {'fields': (('targ', 'pivtarg'), ('lulz', 'teststr'))}), {}),
        ('haspivcomp', ('int', {}), {}),

        ('cycle0', ('str', {}), {}),
        ('cycle1', ('str', {}), {}),

        ('test:ndef', ('ndef', {}), {}),
        ('test:runt', ('str', {'lower': True, 'strip': True}), {'doc': 'A Test runt node'}),

    ),

    'univs': (
        ('test:univ', ('int', {'min': -1, 'max': 10}), {'doc': 'A test universal property.'}),
    ),

    'forms': (

        ('testtype10', {}, (

            ('intprop', ('int', {'min': 20, 'max': 30}), {
                'defval': 20}),

            ('strprop', ('str', {'lower': 1}), {
                'defval': 'asdf'}),

            ('guidprop', ('guid', {'lower': 1}), {
                'defval': '*'}),

            ('locprop', ('loc', {}), {
                'defval': '??'}),
        )),

        ('cycle0', {}, (
            ('cycle1', ('cycle1', {}), {}),
        )),

        ('cycle1', {}, (
            ('cycle0', ('cycle0', {}), {}),
        )),

        ('testtype', {}, ()),

        ('testcomp', {}, (
            ('hehe', ('testint', {}), {'ro': 1}),
            ('haha', ('testlower', {}), {'ro': 1}),
        )),

        ('testcomplexcomp', {}, (
            ('foo', ('testint', {}), {'ro': 1}),
            ('bar', ('str', {'lower': 1}), {'ro': 1})
        )),

        ('testint', {}, (
            ('loc', ('loc', {}), {}),
        )),

        ('test:edge', {}, (
                    ('n1', ('ndef', {}), {'ro': 1}),
                    ('n1:form', ('str', {}), {'ro': 1}),
                    ('n2', ('ndef', {}), {'ro': 1}),
                    ('n2:form', ('str', {}), {'ro': 1}),
        )),

        ('testguid', {}, (
            ('size', ('testint', {}), {}),
            ('tick', ('testtime', {}), {}),
            ('posneg', ('testsub', {}), {}),
            ('posneg:isbig', ('bool', {}), {}),
        )),

        ('teststr', {}, (
            ('bar', ('ndef', {}), {}),
            ('baz', ('nodeprop', {}), {}),
            ('tick', ('testtime', {}), {}),
        )),

        ('testthreetype', {}, (
            ('three', ('int', {}), {}),
        )),
        ('testauto', {}, ()),
        ('testhexa', {}, ()),
        ('testhex4', {}, ()),
        ('testival', {}, (
            ('interval', ('ival', {}), {}),
        )),

        ('pivtarg', {}, (
            ('name', ('str', {}), {}),
        )),

        ('pivcomp', {}, (
            ('targ', ('pivtarg', {}), {}),
            ('lulz', ('teststr', {}), {}),
            ('tick', ('time', {}), {}),
            ('size', ('testint', {}), {}),
            ('width', ('testint', {}), {}),
        )),

        ('haspivcomp', {}, (
            ('have', ('pivcomp', {}), {}),
        )),

        ('test:ndef', {}, (
            ('form', ('str', {}), {'ro': 1}),
        )),

        ('test:runt', {'runt': True}, (
            ('tick', ('time', {}), {'ro': True}),
            ('lulz', ('str', {}), {}),
            ('newp', ('str', {}), {'doc': 'A stray property we never use in nodes.'}),
        )),
    ),
}

class TestCmd(s_storm.Cmd):
    '''
    A test command
    '''

    name = 'testcmd'

    def getArgParser(self):
        pars = s_storm.Cmd.getArgParser(self)
        return pars

    async def execStormCmd(self, runt, genr):
        async for node, path in genr:
            yield node, path


class TestModule(s_module.CoreModule):
    testguid = '8f1401de15918358d5247e21ca29a814'

    async def initCoreModule(self):
        self.core.setFeedFunc('com.test.record', self.addTestRecords)
        async with await self.core.snap() as snap:
            await snap.addNode('source', self.testguid, {'name': 'test'})

        self.core.addStormLib(('test',), LibTst)

        self._runtsByBuid = {}
        self._runtsByPropValu = collections.defaultdict(list)
        await self._initTestRunts()

        # Add runt lift helpers
        for form in ('test:runt',):
            form = self.model.form(form)
            self.core.addRuntLift(form.full, self._testRuntLift)
            for name, prop in form.props.items():
                pfull = prop.full
                self.core.addRuntLift(pfull, self._testRuntLift)
        self.core.addRuntPropSet(self.model.prop('test:runt:lulz'), self._testRuntPropSetLulz)
        self.core.addRuntPropDel(self.model.prop('test:runt:lulz'), self._testRuntPropDelLulz)

    async def addTestRecords(self, snap, items):
        for name in items:
            await snap.addNode('teststr', name)

    async def _testRuntLift(self, full, valu=None, cmpr=None):
        # runt lift helpers must decide what comparators they support
        if cmpr is not None and cmpr != '=':
            raise s_exc.BadCmprValu(mesg='Test runts do not support cmpr which is not equality',
                                    cmpr=cmpr)

        # Runt lift helpers must support their own normalization for data retrieval
        if valu is not None:
            prop = self.model.prop(full)
            valu, _ = prop.type.norm(valu)

        # runt lift helpers must then yield buid/rows pairs for Node object creation.
        if valu is None:
            buids = self._runtsByPropValu.get(full, ())
        else:
            buids = self._runtsByPropValu.get((full, valu), ())

        rowsets = [(buid, self._runtsByBuid.get(buid, ())) for buid in buids]
        for buid, rows in rowsets:
            yield buid, rows

    async def _testRuntPropSetLulz(self, node, prop, valu):
        curv = node.get(prop.name)
        valu, _ = prop.type.norm(valu)
        if curv == valu:
            return False
        if not valu.endswith('.sys'):
            raise s_exc.BadPropValu(mesg='test:runt:lulz must end with ".sys"',
                                    valu=valu, name=prop.full)
        node.props[prop.name] = valu
        # In this test helper, we do NOT persist the change to our in-memory
        # storage of row data, so a re-lift of the node would not reflect the
        # change that a user made here.
        return True

    async def _testRuntPropDelLulz(self, node, prop,):
        curv = node.props.pop(prop.name, s_common.novalu)
        if curv is s_common.novalu:
            return False

        # In this test helper, we do NOT persist the change to our in-memory
        # storage of row data, so a re-lift of the node would not reflect the
        # change that a user made here.
        return True

    async def _initTestRunts(self):
        modl = self.core.model
        fnme = 'test:runt'
        form = modl.form(fnme)
        now = s_common.now()
        data = [(' BEEP ', {'tick': modl.type('time').norm('2001')[0], 'lulz': 'beep.sys', '.created': now}),
                ('boop', {'tick': modl.type('time').norm('2010')[0], '.created': now}),
                ('blah', {'tick': modl.type('time').norm('2010')[0], 'lulz': 'blah.sys'}),
                ('woah', {}),
                ]
        for pprop, propd in data:
            props = {}
            pnorm, _ = form.type.norm(pprop)

            for k, v in propd.items():
                prop = form.props.get(k)
                if prop:
                    norm, _ = prop.type.norm(v)
                    props[k] = norm

            props.setdefault('.created', s_common.now())

            rows = [('*' + fnme, pnorm)]
            for k, v in props.items():
                rows.append((k, v))

            buid = s_common.buid((fnme, pnorm))
            self._runtsByBuid[buid] = rows

            # Allow for indirect lookup to a set of buids
            self._runtsByPropValu[fnme].append(buid)
            self._runtsByPropValu[(fnme, pnorm)].append(buid)
            for k, propvalu in props.items():
                prop = fnme + ':' + k
                if k.startswith('.'):
                    prop = fnme + k
                self._runtsByPropValu[prop].append(buid)
                if modl.prop(prop).type.indx(propvalu):
                    # Can the secondary property be indexed for lift?
                    self._runtsByPropValu[(prop, propvalu)].append(buid)

    def getModelDefs(self):
        return (
            ('test', testmodel),
        )

    def getStormCmds(self):
        return (TestCmd,)

class TstEnv:

    def __init__(self):
        self.items = {}
        self.tofini = []

    def __getattr__(self, prop):
        item = self.items.get(prop)
        if item is None:
            raise AttributeError(prop)
        return item

    def __enter__(self):
        return self

    def __exit__(self, cls, exc, tb):
        self.fini()

    def add(self, name, item, fini=False):
        self.items[name] = item
        if fini:
            self.tofini.append(item)

    def fini(self):
        for bus in self.tofini:
            bus.fini()

class TstOutPut(s_output.OutPutStr):

    def expect(self, substr, throw=True):
        '''
        Check if a string is present in the messages captured by the OutPutStr object.

        Args:
            substr (str): String to check for the existence of.
            throw (bool): If True, a missing substr results in a Exception being thrown.

        Returns:
            bool: True if the string is present; False if the string is not present and throw is False.
        '''
        outs = str(self)
        if outs.find(substr) == -1:
            if throw:
                raise Exception('TestOutPut.expect(%s) not in %s' % (substr, outs))
            return False
        return True

    def clear(self):
        self.mesgs.clear()

class TestSteps:
    '''
    A class to assist with interlocking for multi-thread tests.

    Args:
        names (list): A list of names of tests steps as strings.
    '''
    def __init__(self, names):
        self.steps = {}
        self.names = names

        for name in names:
            self.steps[name] = threading.Event()

    def done(self, step):
        '''
        Mark the step name as complete.

        Args:
            step (str): The step name to mark complete
        '''
        self.steps[step].set()

    def wait(self, step, timeout=None):
        '''
        Wait (up to timeout seconds) for a step to complete.

        Args:
            step (str): The step name to wait for.
            timeout (int): The timeout in seconds (or None)

        Returns:
            bool: True if the step is completed within the wait timeout.

        Raises:
            StepTimeout: on wait timeout
        '''
        if not self.steps[step].wait(timeout=timeout):
            raise s_exc.StepTimeout(mesg='timeout waiting for step', step=step)
        return True

    async def asyncwait(self, step, timeout=None):
        '''
        Wait (up to timeout seconds) for a step to complete.

        Args:
            step (str): The step name to wait for.
            timeout (int): The timeout in seconds (or None)

        Returns:
            bool: True if the step is completed within the wait timeout.

        Raises:
            StepTimeout: on wait timeout
        '''
        if not await s_glob.executor(self.steps[step].wait, timeout=timeout):
            raise s_exc.StepTimeout(mesg='timeout waiting for step', step=step)
        return True

    def step(self, done, wait, timeout=None):
        '''
        Complete a step and wait for another.

        Args:
            done (str): The step name to complete.
            wait (str): The step name to wait for.
            timeout (int): The wait timeout.
        '''
        self.done(done)
        return self.wait(wait, timeout=timeout)

    def waitall(self, timeout=None):
        '''
        Wait for all the steps to be complete.

        Args:
            timeout (int): The wait timeout (per step).

        Returns:
            bool: True when all steps have completed within the alloted time.

        Raises:
            StepTimeout: When the first step fails to complete in the given time.
        '''
        for name in self.names:
            self.wait(name, timeout=timeout)
        return True

    def clear(self, step):
        '''
        Clear the event for a given step.

        Args:
            step (str): The name of the step.
        '''
        self.steps[step].clear()

class CmdGenerator(s_eventbus.EventBus):
    '''
    Generates a callable object which can be used with unittest.mock.patch in
    order to do CLI driven testing.

    Args:
        cmds (list): List of commands to send to callers.
        on_end (str, Exception): Either a string or a exception class that is
        respectively returned or raised when all the provided commands have been consumed.

    Examples:
        Use the CmdGenerator to issue a series of commands to a Cli object during a test::

            outp = self.getTestOutp()  # self is a SynTest instance
            cmdg = CmdGenerator(['help', 'ask hehe:haha=1234', 'quit'])
            # Patch the get_input command to call our CmdGenerator instance
            with mock.patch('synapse.lib.cli.get_input', cmdg) as p:
                with s_cli.Cli(None, outp) as cli:
                    await cli.runCmdLoop()
                    self.eq(cli.isfini, True)

    Notes:
        This EventBus reacts to the event ``syn:cmdg:add`` to add additional
        command strings after initialization. The value of the ``cmd`` argument
        is appended to the list of commands returned by the CmdGenerator.
    '''

    def __init__(self, cmds, on_end='quit'):
        s_eventbus.EventBus.__init__(self)
        self.cmds = list(cmds)
        self.cur_command = 0
        self.end_action = on_end

        self.on('syn:cmdg:add', self._onCmdAdd)

    def _onCmdAdd(self, mesg):
        cmd = mesg[1].get('cmd')
        self.addCmd(cmd)

    def addCmd(self, cmd):
        '''
        Add a command to the end of the list of commands returned by the CmdGenerator.

        Args:
            cmd (str): Command to add to the list of commands to return.
        '''
        self.cmds.append(cmd)

    def __call__(self, *args, **kwargs):
        try:
            ret = self.cmds[self.cur_command]
        except IndexError:
            ret = self._on_end()
            return ret
        else:
            self.cur_command = self.cur_command + 1
            return ret

    def _on_end(self):
        if isinstance(self.end_action, str):
            return self.end_action
        if callable(self.end_action) and issubclass(self.end_action, BaseException):
            raise self.end_action('No further actions')
        raise Exception('Unhandled end action')

class StreamEvent(io.StringIO, threading.Event):
    '''
    A combination of a io.StringIO object and a threading.Event object.
    '''
    def __init__(self, *args, **kwargs):
        io.StringIO.__init__(self, *args, **kwargs)
        threading.Event.__init__(self)
        self.mesg = ''

    def setMesg(self, mesg):
        '''
        Clear the internal event and set a new message that is used to set the event.

        Args:
            mesg (str): The string to monitor for.

        Returns:
            None
        '''
        self.mesg = mesg
        self.clear()

    def write(self, s):
        io.StringIO.write(self, s)
        if self.mesg and self.mesg in s:
            self.set()

class AsyncStreamEvent(io.StringIO, asyncio.Event):
    '''
    A combination of a io.StringIO object and an asyncio.Event object.
    '''
    def __init__(self, *args, **kwargs):
        io.StringIO.__init__(self, *args, **kwargs)
        asyncio.Event.__init__(self, loop=asyncio.get_running_loop())
        self.mesg = ''

    def setMesg(self, mesg):
        '''
        Clear the internal event and set a new message that is used to set the event.

        Args:
            mesg (str): The string to monitor for.

        Returns:
            None
        '''
        self.mesg = mesg
        self.clear()

    def write(self, s):
        io.StringIO.write(self, s)
        if self.mesg and self.mesg in s:
            self.set()

    async def wait(self, timeout=None):
        if timeout is None:
            return await asyncio.Event.wait(self)
        return await s_coro.event_wait(self, timeout=timeout)

class SynTest(unittest.TestCase):
    '''
    Mark all async test methods as s_glob.synchelp decorated.

    Note:
        This precludes running a single unit test via path using the unittest module.
    '''
    def __init__(self, *args, **kwargs):
        unittest.TestCase.__init__(self, *args, **kwargs)
        for s in dir(self):
            attr = getattr(self, s, None)
            # If s is an instance method and starts with 'test_', synchelp wrap it
            if inspect.iscoroutinefunction(attr) and s.startswith('test_') and inspect.ismethod(attr):
                setattr(self, s, s_glob.synchelp(attr))

    def setUp(self):
        self.alt_write_layer = None  # Subclass hook to override the top layer

    def checkNode(self, node, expected):
        ex_ndef, ex_props = expected
        self.eq(node.ndef, ex_ndef)
        [self.eq(node.get(k), v, msg=f'Prop {k} does not match') for (k, v) in ex_props.items()]

        diff = {prop for prop in (set(node.props) - set(ex_props)) if not prop.startswith('.')}
        if diff:
            logger.warning('form(%s): untested properties: %s', node.form.name, diff)

    def getTestWait(self, bus, size, *evts):
        return s_eventbus.Waiter(bus, size, *evts)

    def printed(self, msgs, text):
        # a helper for testing storm print message output
        for mesg in msgs:
            if mesg[0] == 'print':
                if mesg[1].get('mesg') == text:
                    return

        raise Exception('print output not found: %r' % (text,))

    def getTestSteps(self, names):
        '''
        Return a TestSteps instance for the given step names.

        Args:
            names ([str]): The list of step names.
        '''
        return TestSteps(names)

    def skip(self, mesg):
        raise unittest.SkipTest(mesg)

    @contextlib.contextmanager
    def getRegrDir(self, *path):
        regr = os.getenv('SYN_REGRESSION_REPO')
        if regr is None: # pragma: no cover
            raise unittest.SkipTest('SYN_REGRESSION_REPO is not set')

        regr = s_common.genpath(regr)

        if not os.path.isdir(regr): # pragma: no cover
            raise Exception('SYN_REGREGSSION_REPO is not a dir')

        dirn = os.path.join(regr, *path)

        with self.getTestDir(copyfrom=dirn) as regrdir:
            yield regrdir

    @contextlib.asynccontextmanager
    async def getRegrCore(self, vers):
        with self.getRegrDir('cortexes', vers) as dirn:
            async with await s_cells.init('cortex', dirn) as core:
                yield core

    def skipIfNoInternet(self):  # pragma: no cover
        '''
        Allow skipping a test if SYN_TEST_SKIP_INTERNET envar is set.

        Raises:
            unittest.SkipTest if SYN_TEST_SKIP_INTERNET envar is set to a integer greater than 1.
        '''
        if bool(int(os.getenv('SYN_TEST_SKIP_INTERNET', 0))):
            raise unittest.SkipTest('SYN_TEST_SKIP_INTERNET envar set')

    def skipLongTest(self):  # pragma: no cover
        '''
        Allow skipping a test if SYN_TEST_SKIP_LONG envar is set.

        Raises:
            unittest.SkipTest if SYN_TEST_SKIP_LONG envar is set to a integer greater than 1.
        '''
        if bool(int(os.getenv('SYN_TEST_SKIP_LONG', 0))):
            raise unittest.SkipTest('SYN_TEST_SKIP_LONG envar set')

    def getTestOutp(self):
        '''
        Get a Output instance with a expects() function.

        Returns:
            TstOutPut: A TstOutPut instance.
        '''
        return TstOutPut()

    def thisHostMust(self, **props):  # pragma: no cover
        '''
        Requires a host having a specific property.

        Args:
            **props:

        Raises:
            unittest.SkipTest if the required property is missing.
        '''
        for k, v in props.items():
            if s_thishost.get(k) != v:
                raise unittest.SkipTest('skip thishost: %s!=%r' % (k, v))

    def thisHostMustNot(self, **props):  # pragma: no cover
        '''
        Requires a host to not have a specific property.

        Args:
            **props:

        Raises:
            unittest.SkipTest if the required property is missing.
        '''

        for k, v in props.items():
            if s_thishost.get(k) == v:
                raise unittest.SkipTest('skip thishost: %s==%r' % (k, v))

    @contextlib.asynccontextmanager
    async def getTestCore(self, mirror='testcore', conf=None, extra_layers=()):
        '''
        Return a simple test Cortex.

        Args:
           conf:  additional configuration entries.  Combined with contents from mirror.
        '''
        with self.getTestDir(mirror=mirror) as dirn:
            async with await s_cortex.Cortex.anit(dirn) as core:
                yield core

    @contextlib.asynccontextmanager
    async def getTestDmon(self, mirror='dmontest'):

        with self.getTestDir(mirror=mirror) as dirn:

            # Copy test certs
            shutil.copytree(self.getTestFilePath('certdir'), os.path.join(dirn, 'certs'))

            coredir = pathlib.Path(dirn, 'cells', 'core')
            if coredir.is_dir():
                ldir = s_common.gendir(coredir, 'layers')
                if self.alt_write_layer:
                    os.symlink(self.alt_write_layer, pathlib.Path(ldir, '000-default'))

            certdir = s_certdir.defdir

            async with await s_daemon.Daemon.anit(dirn) as dmon:

                # act like synapse.tools.dmon...
                s_certdir.defdir = s_common.genpath(dirn, 'certs')

                yield dmon

                s_certdir.defdir = certdir

    def getTestUrl(self, dmon, name, **opts):

        host, port = dmon.addr
        netloc = '%s:%s' % (host, port)

        user = opts.get('user')
        passwd = opts.get('passwd')

        if user is not None and passwd is not None:
            netlock = '%s:%s@%s' % (user, passwd, netloc)

        return 'tcp://%s/%s' % (netloc, name)

    def getTestProxy(self, dmon, name, **kwargs):
        host, port = dmon.addr
        kwargs.update({'host': host, 'port': port})
        return s_telepath.openurl(f'tcp:///{name}', **kwargs)

    async def agetTestProxy(self, dmon, name, **kwargs):
        host, port = dmon.addr
        kwargs.update({'host': host, 'port': port})
        return await s_telepath.openurl(f'tcp:///{name}', **kwargs)

    @contextlib.contextmanager
    def getTestDir(self, mirror=None, copyfrom=None):
        '''
        Get a temporary directory for test purposes.
        This destroys the directory afterwards.

        Args:
            mirror (str): A directory to mirror into the test directory.

        Notes:
            The mirror argument is normally used to mirror test directory
            under ``synapse/tests/files``.  This is accomplised by passing in
            the name of the directory (such as ``testcore``) as the mirror
            argument.

            If the ``mirror`` argument is an absolute directory, that directory
            will be copied to the test directory.

        Returns:
            str: The path to a temporary directory.
        '''
        tempdir = tempfile.mkdtemp()

        try:

            if mirror is not None:
                srcpath = self.getTestFilePath(mirror)
                dstpath = os.path.join(tempdir, 'mirror')
                shutil.copytree(srcpath, dstpath)
                yield dstpath

            elif copyfrom is not None:
                dstpath = os.path.join(tempdir, 'mirror')
                shutil.copytree(copyfrom, dstpath)
                yield dstpath

            else:
                yield tempdir

        finally:
            shutil.rmtree(tempdir, ignore_errors=True)

    def getTestFilePath(self, *names):
        import synapse.tests.common
        path = os.path.dirname(synapse.tests.common.__file__)
        return os.path.join(path, 'files', *names)

    @contextlib.contextmanager
    def getLoggerStream(self, logname, mesg=''):
        '''
        Get a logger and attach a io.StringIO object to the logger to capture log messages.

        Args:
            logname (str): Name of the logger to get.
            mesg (str): A string which, if provided, sets the StreamEvent event if a message
            containing the string is written to the log.

        Examples:
            Do an action and get the stream of log messages to check against::

                with self.getLoggerStream('synapse.foo.bar') as stream:
                    # Do something that triggers a log message
                    doSomthing()

                stream.seek(0)
                mesgs = stream.read()
                # Do something with messages

            Do an action and wait for a specific log message to be written::

                with self.getLoggerStream('synapse.foo.bar', 'big badda boom happened') as stream:
                    # Do something that triggers a log message
                    doSomthing()
                    stream.wait(timeout=10)  # Wait for the mesg to be written to the stream

                stream.seek(0)
                mesgs = stream.read()
                # Do something with messages

            You can also reset the message and wait for another message to occur::

                with self.getLoggerStream('synapse.foo.bar', 'big badda boom happened') as stream:
                    # Do something that triggers a log message
                    doSomthing()
                    stream.wait(timeout=10)
                    stream.setMesg('yo dawg')  # This will now wait for the 'yo dawg' string to be written.
                    stream.wait(timeout=10)

                stream.seek(0)
                mesgs = stream.read()
                # Do something with messages

        Notes:
            This **only** captures logs for the current process.

        Yields:
            StreamEvent: A StreamEvent object
        '''
        stream = StreamEvent()
        stream.setMesg(mesg)
        handler = logging.StreamHandler(stream)
        slogger = logging.getLogger(logname)
        slogger.addHandler(handler)
        try:
            yield stream
        except Exception:  # pragma: no cover
            raise
        finally:
            slogger.removeHandler(handler)

    @contextlib.contextmanager
    def getAsyncLoggerStream(self, logname, mesg=''):
        stream = AsyncStreamEvent()
        stream.setMesg(mesg)
        handler = logging.StreamHandler(stream)
        slogger = logging.getLogger(logname)
        slogger.addHandler(handler)
        try:
            yield stream
        except Exception:  # pragma: no cover
            raise
        finally:
            slogger.removeHandler(handler)

    @contextlib.asynccontextmanager
    async def getHttpSess(self):
        jar = aiohttp.CookieJar(unsafe=True)
<<<<<<< HEAD
        conn = aiohttp.TCPConnector(ssl=False)
=======
        conn = aiohttp.TCPConnector(verify_ssl=False)
>>>>>>> 24ab4243
        async with aiohttp.ClientSession(cookie_jar=jar, connector=conn) as sess:
            yield sess

    @contextlib.contextmanager
    def setTstEnvars(self, **props):
        '''
        Set Environmental variables for the purposes of running a specific test.

        Args:
            **props: A kwarg list of envars to set. The values set are run
            through str() to ensure we're setting strings.

        Examples:
            Run a test while a envar is set::

                with self.setEnvars(magic='haha') as nop:
                    ret = dostuff()
                    self.true(ret)

        Notes:
            This helper explicitly sets and unsets values in os.environ, as
            os.putenv does not automatically updates the os.environ object.

        Yields:
            None. This context manager yields None. Upon exiting, envars are
            either removed from os.environ or reset to their previous values.
        '''
        old_data = {}
        pop_data = set()
        for key, valu in props.items():
            v = str(valu)
            oldv = os.environ.get(key, None)
            if oldv:
                if oldv == v:
                    continue
                else:
                    old_data[key] = oldv
                    os.environ[key] = v
            else:
                pop_data.add(key)
                os.environ[key] = v

        # This context manager is a nop
        try:
            yield None
        except Exception:  # pragma: no cover
            raise
        # Clean up any new envars we set and any old envars we need to reset.
        finally:
            for key in pop_data:
                del os.environ[key]
            for key, valu in old_data.items():
                os.environ[key] = valu

    @contextlib.contextmanager
    def redirectStdin(self, new_stdin):
        '''
        Temporary replace stdin.

        Args:
            new_stdin(file-like object):  file-like object.

        Examples:
            inp = io.StringIO('stdin stuff\nanother line\n')
            with self.redirectStdin(inp):
                main()

            Here's a way to use this for code that's expecting the stdin buffer to have bytes.
            inp = Mock()
            inp.buffer = io.BytesIO(b'input data')
            with self.redirectStdin(inp):
                main()

        Returns:
            None
        '''
        old_stdin = sys.stdin
        sys.stdin = new_stdin
        yield
        sys.stdin = old_stdin

    def genraises(self, exc, gfunc, *args, **kwargs):
        '''
        Helper to validate that a generator function will throw an exception.

        Args:
            exc: Exception class to catch
            gfunc: Generator function to call.
            *args: Args passed to the generator function.
            **kwargs: Kwargs passed to the generator function.

        Notes:
            Wrap a generator function in a list() call and execute that in a
            bound local using ``self.raises(exc, boundlocal)``. The ``list()``
            will consume the generator until complete or an exception occurs.
        '''
        def testfunc():
            return list(gfunc(*args, **kwargs))

        self.raises(exc, testfunc)

    async def agenraises(self, exc, gfunc):
        '''
        Helper to validate that an async generator will throw an exception.

        Args:
            exc: Exception class to catch
            gfunc: async Generator
        '''
        await self.asyncraises(exc, alist(gfunc))

    @contextlib.contextmanager
    def setSynDir(self, dirn):
        '''
        Sets s_common.syndir to a specific directory and then unsets it afterwards.

        Args:
            dirn (str): Directory to set syndir to.

        Notes:
            This is to be used as a context manager.
        '''
        olddir = s_common.syndir
        try:
            s_common.syndir = dirn
            yield None
        finally:
            s_common.syndir = olddir

    @contextlib.contextmanager
    def getTestSynDir(self):
        '''
        Combines getTestDir() and setSynDir() into one.
        '''
        with self.getTestDir() as dirn:
            with self.setSynDir(dirn):
                yield dirn

    def eq(self, x, y, msg=None):
        '''
        Assert X is equal to Y
        '''
        if type(x) == list:
            x = tuple(x)

        if type(y) == list:
            y = tuple(y)

        self.assertEqual(x, y, msg=msg)

    def eqish(self, x, y, places=6, msg=None):
        '''
        Assert X is equal to Y within places decimal places
        '''
        self.assertAlmostEqual(x, y, places, msg=msg)

    def ne(self, x, y):
        '''
        Assert X is not equal to Y
        '''
        self.assertNotEqual(x, y)

    def true(self, x, msg=None):
        '''
        Assert X is True
        '''
        self.assertTrue(x, msg=msg)

    def false(self, x, msg=None):
        '''
        Assert X is False
        '''
        self.assertFalse(x, msg=msg)

    def nn(self, x, msg=None):
        '''
        Assert X is not None
        '''
        self.assertIsNotNone(x, msg=msg)

    def none(self, x, msg=None):
        '''
        Assert X is None
        '''
        self.assertIsNone(x, msg=msg)

    def noprop(self, info, prop):
        '''
        Assert a property is not present in a dictionary.
        '''
        valu = info.get(prop, s_common.novalu)
        self.eq(valu, s_common.novalu)

    def raises(self, *args, **kwargs):
        '''
        Assert a function raises an exception.
        '''
        return self.assertRaises(*args, **kwargs)

    async def asyncraises(self, exc, coro):
        with self.assertRaises(exc):
            await coro

    def sorteq(self, x, y, msg=None):
        '''
        Assert two sorted sequences are the same.
        '''
        return self.eq(sorted(x), sorted(y), msg=msg)

    def isinstance(self, obj, cls, msg=None):
        '''
        Assert a object is the instance of a given class or tuple of classes.
        '''
        self.assertIsInstance(obj, cls, msg=msg)

    def isin(self, member, container, msg=None):
        '''
        Assert a member is inside of a container.
        '''
        self.assertIn(member, container, msg=msg)

    def notin(self, member, container, msg=None):
        '''
        Assert a member is not inside of a container.
        '''
        self.assertNotIn(member, container, msg=msg)

    def gt(self, x, y, msg=None):
        '''
        Assert that X is greater than Y
        '''
        self.assertGreater(x, y, msg=msg)

    def ge(self, x, y, msg=None):
        '''
        Assert that X is greater than or equal to Y
        '''
        self.assertGreaterEqual(x, y, msg=msg)

    def lt(self, x, y, msg=None):
        '''
        Assert that X is less than Y
        '''
        self.assertLess(x, y, msg=msg)

    def le(self, x, y, msg=None):
        '''
        Assert that X is less than or equal to Y
        '''
        self.assertLessEqual(x, y, msg=msg)

    def len(self, x, obj, msg=None):
        '''
        Assert that the length of an object is equal to X
        '''
        gtyps = (
                 s_coro.GenrHelp,
                 s_telepath.Genr,
                 types.GeneratorType,
                 )

        if isinstance(obj, gtyps):
            obj = list(obj)

        self.eq(x, len(obj), msg=msg)

    async def agenlen(self, x, obj, msg=None):
        '''
        Assert that the async generator produces x items
        '''
        count = 0
        async for _ in obj:
            count += 1
        self.eq(x, count, msg=msg)

    def stormIsInPrint(self, mesg, mesgs):
        '''
        Check if a string is present in all of the print messages from a stream of storm messages.

        Args:
            mesg (str): A string to check.
            mesgs (list): A list of storm messages.
        '''
        print_str = '\n'.join([m[1].get('mesg') for m in mesgs if m[0] == 'print'])
        self.isin(mesg, print_str)

    def stormIsInWarn(self, mesg, mesgs):
        '''
        Check if a string is present in all of the warn messages from a stream of storm messages.

        Args:
            mesg (str): A string to check.
            mesgs (list): A list of storm messages.
        '''
        print_str = '\n'.join([m[1].get('mesg') for m in mesgs if m[0] == 'warn'])
        self.isin(mesg, print_str)

    def istufo(self, obj):
        '''
        Check to see if an object is a tufo.

        Args:
            obj (object): Object being inspected. This is validated to be a
            tuple of length two, contiaing a str or None as the first value,
            and a dict as the second value.

        Notes:
            This does not make any assumptions about the contents of the dictionary.

        Returns:
            None
        '''
        self.isinstance(obj, tuple)
        self.len(2, obj)
        self.isinstance(obj[0], (type(None), str))
        self.isinstance(obj[1], dict)

    @contextlib.contextmanager
    def getTestConfDir(self, name, boot=None, conf=None):
        with self.getTestDir() as dirn:
            cdir = os.path.join(dirn, name)
            s_common.makedirs(cdir)
            if boot:
                s_common.yamlsave(boot, cdir, 'boot.yaml')
            if conf:
                s_common.yamlsave(conf, cdir, 'cell.yaml')
            yield dirn

    async def getTestCell(self, dirn, name, boot=None, conf=None):
        '''
        Get an instance of a Cell with specific boot and configuration data.

        Args:
            dirn (str): The directory the celldir is made in.
            name (str): The name of the cell to make. This must be a
            registered cell name in ``s_cells.ctors.``
            boot (dict): Optional boot data. This is saved to ``boot.yaml``
            for the cell to load.
            conf (dict): Optional configuration data. This is saved to
            ``cell.yaml`` for the Cell to load.

        Examples:

            Get a test Cortex cell:

                conf = {'key': 'value'}
                boot = {'cell:name': 'TestCell'}
                cell = getTestCell(someDirectory, 'cortex', conf, boot)

        Returns:
            s_cell.Cell: A Cell instance.
        '''
        cdir = os.path.join(dirn, name)
        s_common.makedirs(cdir)
        if boot:
            s_common.yamlsave(boot, cdir, 'boot.yaml')
        if conf:
            s_common.yamlsave(conf, cdir, 'cell.yaml')
        if name == 'cortex' and self.alt_write_layer:
            ldir = s_common.gendir(cdir, 'layers')
            layerdir = pathlib.Path(ldir, '000-default')
            try:
                shutil.copytree(self.alt_write_layer, layerdir)
            except FileExistsError:
                pass
        return await s_cells.init(name, cdir)

    def getIngestDef(self, guid, seen):
        gestdef = {
            'comment': 'ingest_test',
            'source': guid,
            'seen': '20180102',
            'forms': {
                'teststr': [
                    '1234',
                    'duck',
                    'knight',
                ],
                'testint': [
                    '1234'
                ],
                'pivcomp': [
                    ('hehe', 'haha')
                ]
            },
            'tags': {
                'test.foo': (None, None),
                'test.baz': ('2014', '2015'),
                'test.woah': (seen - 1, seen + 1),
            },
            'nodes': [
                [
                    [
                        'teststr',
                        'ohmy'
                    ],
                    {
                        'props': {
                            'bar': ('testint', 137),
                            'tick': '2001',
                        },
                        'tags': {
                            'beep.beep': (None, None),
                            'beep.boop': (10, 20),
                        }
                    }
                ],
                [
                    [
                        'testint',
                        '8675309'
                    ],
                    {
                        'tags': {
                            'beep.morp': (None, None)
                        }
                    }
                ]
            ],
            'edges': [
                [
                    [
                        'teststr',
                        '1234'
                    ],
                    'refs',
                    [
                        [
                            'testint',
                            1234
                        ]
                    ]
                ]
            ],
            'time:edges': [
                [
                    [
                        'teststr',
                        '1234'
                    ],
                    'wentto',
                    [
                        [
                            [
                                'testint',
                                8675309

                            ],
                            '20170102'
                        ]
                    ]
                ]
            ]
        }
        return gestdef

    async def addCreatorDeleterRoles(self, core):
        '''
        Add two roles to a Cortex *proxy*, the `creator` and `deleter` roles.
        Creator allows for node:add, prop:set and tag:add actions.
        Deleter allows for node:del, prop:del and tag:del actions.

        Args:
            core: Auth enabled cortex.
        '''
        await core.addAuthRole('creator')
        await core.addAuthRule('creator', (True, ('node:add',)))
        await core.addAuthRule('creator', (True, ('prop:set',)))
        await core.addAuthRule('creator', (True, ('tag:add',)))
        await core.addAuthRule('creator', (True, ('feed:data',)))

        await core.addAuthRole('deleter')
        await core.addAuthRule('deleter', (True, ('node:del',)))
        await core.addAuthRule('deleter', (True, ('prop:del',)))
        await core.addAuthRule('deleter', (True, ('tag:del',)))

    @contextlib.asynccontextmanager
    async def getTestDmonCortexAxon(self, rootperms=True):
        '''
        Get a test Daemon with a Cortex and a Axon with a single BlobStor
        enabled. The Cortex is an auth enabled cortex with the root username
        and password as "root:root".

        This environment can be used to run tests which require having both
        an Cortex and a Axon readily available.

        Valid connection URLs for the Axon and Cortex are set in the local
        scope as "axonurl" and "coreurl" respectively.

        Args:
            perms (bool): If true, grant the root user * permissions on the Cortex.

        Returns:
            s_daemon.Daemon: A configured Daemon.
        '''
        async with self.getTestDmon('axoncortexdmon') as dmon:

            # Construct URLS for later use
            blobstorurl = f'tcp://{dmon.addr[0]}:{dmon.addr[1]}/blobstor00'
            axonurl = f'tcp://{dmon.addr[0]}:{dmon.addr[1]}/axon00'
            coreurl = f'tcp://root:root@{dmon.addr[0]}:{dmon.addr[1]}/core'

            # register the blob with the Axon.
            async with await self.agetTestProxy(dmon, 'axon00') as axon:
                await axon.addBlobStor(blobstorurl)

            # Add our helper URLs to scope so others don't
            # have to construct them.
            s_scope.set('axonurl', axonurl)
            s_scope.set('coreurl', coreurl)

            s_scope.set('blobstorurl', blobstorurl)

            # grant the root user permissions
            if rootperms:
                async with await self.getTestProxy(dmon, 'core', user='root', passwd='root') as core:
                    await self.addCreatorDeleterRoles(core)
                    await core.addUserRole('root', 'creator')
                    await core.addUserRole('root', 'deleter')

            yield dmon<|MERGE_RESOLUTION|>--- conflicted
+++ resolved
@@ -988,11 +988,7 @@
     @contextlib.asynccontextmanager
     async def getHttpSess(self):
         jar = aiohttp.CookieJar(unsafe=True)
-<<<<<<< HEAD
         conn = aiohttp.TCPConnector(ssl=False)
-=======
-        conn = aiohttp.TCPConnector(verify_ssl=False)
->>>>>>> 24ab4243
         async with aiohttp.ClientSession(cookie_jar=jar, connector=conn) as sess:
             yield sess
 
