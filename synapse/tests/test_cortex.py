--- conflicted
+++ resolved
@@ -1291,14 +1291,6 @@
             self.len(0, core.eval('testint<20'))
             self.len(1, core.eval('testint<30'))
 
-<<<<<<< HEAD
-    def test_cortex_snap_eval(self):
-
-        with self.getTestCore() as core:
-
-            with core.snap() as snap:
-                self.len(2, snap.eval('[teststr=foo teststr=bar]'))
-
     def test_cortex_ontag(self):
 
         with self.getTestCore() as core:
@@ -1346,7 +1338,14 @@
             self.len(1, core.eval('.hehe'))
             self.len(1, core.eval('.hehe [ -.hehe ]'))
             self.len(0, core.eval('.hehe'))
-=======
+
+    def test_cortex_snap_eval(self):
+
+        with self.getTestCore() as core:
+
+            with core.snap() as snap:
+                self.len(2, snap.eval('[teststr=foo teststr=bar]'))
+
             self.len(0, core.eval('testint +testint>=30'))
             self.len(1, core.eval('testint +testint>=20'))
             self.len(1, core.eval('testint +testint>=10'))
@@ -1411,5 +1410,4 @@
             self.len(3, podes)
         with self.getTestCore() as core1:
             retn = core1.addFeedData('syn.nodes', podes)
-            self.len(3, core1.eval('testint'))
->>>>>>> a586e00c
+            self.len(3, core1.eval('testint'))