--- conflicted
+++ resolved
@@ -2103,7 +2103,6 @@
 
             self.len(0, await core.eval('inet:fqdn=woot.com').list())
 
-<<<<<<< HEAD
     async def test_storm_addnode_runtsafe(self):
 
         async with self.getTestCore() as core:
@@ -2112,7 +2111,7 @@
             self.len(2, nodes)
             ndefs = list(sorted([n.ndef for n in nodes]))
             self.eq(ndefs, (('inet:user', 'vertex.link'), ('inet:user', 'woot.com')))
-=======
+
     async def test_storm_subgraph(self):
 
         async with self.getTestCore() as core:
@@ -2206,5 +2205,4 @@
 
             self.none(alldefs.get(('inet:asn', 20)))
             self.none(alldefs.get(('syn:tag', 'nope')))
-            self.none(alldefs.get(('inet:dns:a', ('vertex.link', 0x05050505))))
->>>>>>> 3ad6c753
+            self.none(alldefs.get(('inet:dns:a', ('vertex.link', 0x05050505))))